from hookman.hooks import HookSpecs


def initialize(ctx: "void*") -> "int":
    """
    **c++ signature** : ``HOOK_INITIALIZE(void* ctx)``

    This `hook` allows the plugin to initialize its internal data and also some
    simulator configurations available via API. If any API function is used
    the `ALFAsim-SDK` API must be loaded, see :ref:`sdk_api_loading` section
    for more information.

    :param ctx: ALFAsim's plugins context
    :returns: Return OK if successful or anything different if failed

    Examples of usage:

    A minimal ``HOOK_INITIALIZE`` needed could be:

    .. code-block:: c++
        :linenos:
        :emphasize-lines: 3

        ALFAsimSDK_API alfasim_sdk_api;

        HOOK_INITIALIZE(ctx) {
            const char* plugin_id = get_plugin_id()
            // Loading ALFAsim-SDK API
            int load_error_code = alfasim_sdk_open(alfasim_sdk_api)
            if (load_error_code != 0){
                return load_error_code;
            }
            return OK;
        }

    Where ``OK`` is an :cpp:enum:`error_code` value and ``get_plugin_id()`` function is created automatically
    to each plugin template and accessible from ``hook_specs.h`` file. As can be seen in the example above at
    least the ``ALFAsim-SDK`` API should be loaded.

    However, if the plugin has internal data the minimal ``HOOK_INITIALIZE`` implementation would be

    .. code-block:: c++
        :linenos:
        :emphasize-lines: 3

        ALFAsimSDK_API alfasim_sdk_api;

        HOOK_INITIALIZE(ctx)
        {
            const char* plugin_id = get_plugin_id()
            // Loading ALFAsim-SDK API
            int load_error_code = alfasim_sdk_open(alfasim_sdk_api)
            if (load_error_code != 0){
                return load_error_code;
            }
            // Threads Information
            int n_threads = -1;
            int errcode = alfasim_sdk_api.get_number_of_threads(
                ctx, &n_threads);
            if (errcode != 0){
                return errcode;
            }
            // Setting internal data to each thread
            for (int thread_id = 0; thread_id < n_threads; ++thread_id){
                double value;
                alfasim_sdk_api.get_plugin_input_data_quantity(
                    ctx, &value, plugin_id, thread_id);
                void* data = new double(value);
                alfasim_sdk_api.set_plugin_data(
                    ctx, plugin_id, data, thread_id);
            }
            return OK;
        }

    It is important to note that ``void* data`` at line 22 could be a more complex data structure, like a
    class object for example.
    """


def finalize(ctx: "void*") -> "int":
    """
    **c++ signature** : ``HOOK_FINALIZE(void* ctx)``

    This Hook must be used to delete all plugin internal data and unload the `ALFAsim-SDK` API.
    Otherwise, a memory leak could occur from your plugin.

    :param ctx: ALFAsim's plugins context
    :returns: Return OK if successful or anything different if failed

    Example of usage:

    .. code-block:: c++
        :linenos:
        :emphasize-lines: 1

        HOOK_FINALIZE(ctx)
        {
            // Threads information
            int n_threads = -1;
            int errcode = alfasim.get_number_of_threads(ctx, &n_threads);
            f (errcode != 0){ // or errcode != OK
                return errcode;
            }
            const char* plugin_id = get_plugin_id();
            // Plugin internal data
            for (int thread_id = 0; thread_id < n_threads; ++thread_id) {
                void* data = nullptr;
                errcode = alfasim.get_plugin_data(
                    ctx, &data, plugin_id, thread_id);
                delete data;
            }
            // Unloading ALFAsim-SDK API
            int load_error_code = alfasim_sdk_close(alfasim_sdk_api)
            if (load_error_code != 0){
                return load_error_code;
            }
            return OK;
        }

    Where ``OK`` is an :cpp:enum:`error_code` value.
    """


def update_plugins_secondary_variables(ctx: "void*") -> "int":
    """
    **c++ signature** : ``HOOK_UPDATE_PLUGINS_SECONDARY_VARIABLES(void* ctx)``

    Internal simulator hook to update plugin's secondary variables.
    This is called as the last step on ALFAsim's update internal secondary variables workflow.

    :param ctx: ALFAsim's plugins context
    :returns: Return OK if successful or anything different if failed

    Example of usage:

    .. code-block:: c++
        :linenos:
        :emphasize-lines: 1

        HOOK_UPDATE_PLUGINS_SECONDARY_VARIABLES(ctx)
        {
            int errcode = -1;
            int size_U = -1;
            int size_E = -1;
            int liq_id = -1;
            errcode = alfasim_sdk_api.get_field_id(
                ctx, &oil_id, "oil");
            double* vel;
            VariableScope Fields_OnFaces = {
                GridScope::FACE,
                MultiFieldDescriptionScope::FIELD,
                TimestepScope::CURRENT
            }
            errcode = alfasim_sdk_api.get_simulation_array(
                ctx, &vel, (char*) "U", Fields_OnFaces, liq_id, &size_U);
            double* kinetic_energy;
            char* name = "kinetic_energy_of_oil";
            int global_idx = 0;
            errcode = alfasim_sdk_api.get_plugin_variable(
                ctx,
                (void**) (&kinetic_energy),
                name,
                global_idx,
                TimestepScope::CURRENT,
                &size_E);
            if (size_U != size_E){
                return OUT_OF_BOUNDS;
            }
            for (int i =0; i < size_U; ++i){
                kinetic_energy[i] = vel[i] * vel[i] / 2.;
            }
            return OK;
        }

    In the example above the variable ``kinetic_energy_of_oil`` was registered as a global variable, but its value is
    obtained for `oil field`. If this variable would be calculated to all fields then the ``global_idx`` would be
    substituted by ``field_idx`` and it would be performed to each `field`.
    """


def update_plugins_secondary_variables_on_first_timestep(ctx: "void*") -> "int":
    """
    **c++ signature** : ``HOOK_UPDATE_PLUGINS_SECONDARY_VARIABLES_ON_FIRST_TIMESTEP(void* ctx)``

    Internal simulator hook to update plugin's secondary variables on the first timestep.
    This is called as the first step on ALFAsim's update internal variables workflow.
    This method is specially important when you have a plugin which the secondary variables depend
    on `old` values. In the first timestep, there is no `old` values, so you may use this hook
    to initialize your variables contents.

    :param ctx: ALFAsim's plugins context
    :returns: Return OK if successful or anything different if failed

    Example of usage:

    .. code-block:: c++
        :linenos:
        :emphasize-lines: 1

        HOOK_UPDATE_PLUGINS_SECONDARY_VARIABLES_ON_FIRST_TIMESTEP(ctx)
        {
            int errcode = -1;
            int size_E = -1;
            double* kinetic_energy;
            char* name = "kinetic_energy_of_oil";
            int global_idx = 0;
            errcode = alfasim_sdk_api.get_plugin_variable(
                ctx,
                (void**) (&kinetic_energy),
                name,
                global_idx,
                TimestepScope::CURRENT,
                &size_E);
            for (int i =0; i < size_U; ++i){
                kinetic_energy[i] = 0.0;
            }
            return OK;
        }

    """


def update_plugins_secondary_variables_on_tracer_solver(ctx: "void*") -> "int":
    """
    **c++ signature** : ``HOOK_UPDATE_PLUGINS_SECONDARY_VARIABLES_ON_TRACER_SOLVER(void* ctx)``

    Internal simulator hook to update plugin's secondary variables in the Tracer Solver scope.
    Tracer Solver is used to solve the tracer transport equation.
    This is called as the last step on ALFAsim's Tracer Solver update variables workflow.

    :param ctx: ALFAsim's plugins context
    :returns: Return OK if successful or anything different if failed

    Example of usage:

    .. code-block:: c++
        :linenos:
        :emphasize-lines: 1

        HOOK_UPDATE_PLUGINS_SECONDARY_VARIABLES_ON_TRACER_SOLVER(ctx)
        {
            const char* plugin_id = get_plugin_id()
            int errcode = -1;
            int size_t = -1;
            int size_p_var = -1;
            int liq_id = -1;
            errcode = alfasim_sdk_api.get_field_id(
                ctx, &oil_id, "oil");
            double* tracer_mass_fraction;
            VariableScope global_OnCenters = {
                GridScope::FACE,
                MultiFieldDescriptionScope::FIELD,
                TimestepScope::CURRENT
            }
            // Tracer information
            void* tracer_ref;
            errcode = alfasim_sdk_api.get_tracer_ref_by_name(
                ctx,
                &tracer_ref,
                "my_tracer", // Added by User interface
                plugin_id);
            int tracer_id = -1;
            errcode = alfasim_sdk_api.get_tracer_id(
                ctx, &tracer_id, tracer_ref);
            double *tracer_mass_fraction
            errcode = alfasim_sdk_api.get_simulation_tracer_array(
                ctx,
                &tracer_mass_fraction,
                (char*) "phi",
                global_OnCenters,
                tracer_id,
                0,  // GLOBAL
                &size_t);
            // Plugin secondary variable array
            double* plugin_var;
            errcode = alfasim_sdk_api.get_plugin_variable(
                ctx,
                (void**) (&plugin_var),
                name,
                0,  // GLOBAL
                TimestepScope::CURRENT,
                &size_p_var);
            if (size_t != size_p_var){
                return OUT_OF_BOUNDS;
            }
            for (int i =0; i < size_t; ++i){
                // Do some calculations with plugin_var
                // using tracer_mass_fraction values
            }
            return OK;
        }

    Note that functions like :cpp:func:`get_tracer_ref_by_name`, :cpp:func:`get_tracer_id` and
    :cpp:func:`get_simulation_tracer_array` were used to obtain information related to tracers.
    """


def calculate_mass_source_term(
    ctx: "void*", mass_source: "void*", n_fields: "int", n_control_volumes: "int"
) -> "int":
    """
    **c++ signature** : ``HOOK_CALCULATE_MASS_SOURCE_TERM(void* ctx, void* mass_source, int n_fields, int n_control_volumes)``

    Internal simulator hook to calculate source terms of mass equation. This is called after all residual functions are
    evaluated.

    The plugin is supposed to change the given ``mass_source`` array pointer. Its values are contiguous in memory
    and the dimensions are given by ``n_fields`` and ``n_control_volumes``. It has unit equal to ``[kg/s]``.

    :param ctx: ALFAsim's plugins context
    :param mass_source: Source term of mass equation
    :param n_fields: Number of fields
    :param n_control_volumes: Number of control volumes
    :returns: Return OK if successful or anything different if failed

    Example of usage:

    .. code-block:: c++
        :linenos:
        :emphasize-lines: 1

        HOOK_CALCULATE_MASS_SOURCE_TERM(
            ctx, mass_source, n_fields, n_control_volumes)
        {
            int liq_id = -1;
            errcode = alfasim_sdk_api.get_field_id(
                ctx, &oil_id, "oil");
            // Convertion from void* to double* and getting the
            // array range related to oil field
            double* oil_mass_source =
                (double*) mass_source + n_control_volumes * liq_id;
            // Make some calculations and add it to oil_mass_source.
            // In this example, we add a mass source of 3.1415 kg/s to all control volumes.
<<<<<<< HEAD
            for (int i = 0; i < n_control_volumes; ++i) {
                liquid_mass_source[i] = 3.1415; // [kg/s]
            }
=======
			for (int i = 0; i < n_control_volumes; ++i) {
    			oil_mass_source[i] = 3.1415; // [kg/s]
			}
>>>>>>> 2ca93e11
            return OK;
        }

    In the example above is shown how to manage the ``mass_source`` array to get the mass source term array related to a
    specific field (`oil field` in this case). Note that ``oil_mass_source`` has size equal to ``n_control_volumes``.

    """


def calculate_momentum_source_term(
    ctx: "void*", momentum_source: "void*", n_layers: "int", n_faces: "int"
) -> "int":
    """
    **c++ signature** : ``HOOK_CALCULATE_MOMENTUM_SOURCE_TERM(void* ctx, void* momentum_source, int n_layers, int n_faces)``

    Internal simulator hook to calculate source terms of momentum equation. This is called after all residual functions
    are evaluated.

    The plugin is supposed to change the given ``momentum_source`` array pointer. Its values is contiguous in memory
    and the dimensions are given by ``n_layers`` and ``n_faces``. It has unit equal to ``[N]``.

    :param ctx: ALFAsim's plugins context
    :param momentum_source: Source term of momentum equation
    :param n_layers: Number of layers
    :param n_faces: Number of faces (equal to n_control_volumes minus 1)
    :returns: Return OK if successful or anything different if failed

    Example of usage:

    .. code-block:: c++
        :linenos:
        :emphasize-lines: 1

        HOOK_CALCULATE_MOMENTUM_SOURCE_TERM(
            ctx, momentum_source, n_layers, n_faces)
        {
            int gas_id = -1;
            errcode = alfasim_sdk_api.get_layer_id(
                ctx, &gas_id, "gas");
            // Convertion from void* to double* and getting the
            // array range related to gas layer
            double* gas_momentum_source =
                (double*) momentum_source + n_faces * gas_id;
            // Make some calculations and add it to gas_momentum_source
            return OK;
        }

    In the example above is shown how to manage the ``momentum_source`` array to get the momentum source term array
    related to a specific layer (`gas layer` in this case). Note that ``gas_momentum_source`` has size equal to
    ``n_faces``.

    """


def calculate_energy_source_term(
    ctx: "void*",
    energy_source: "void*",
    n_energy_equation: "int",
    n_control_volumes: "int",
) -> "int":
    """
     **c++ signature** : ``HOOK_CALCULATE_ENERGY_SOURCE_TERM(void* ctx, void* energy_source, int n_energy_equation, int n_control_volumes)``

    Internal simulator hook to calculate source terms of energy equation. This is called after all residual functions
    are evaluated.

    The plugin is supposed to change the given ``energy_source`` array pointer. Its values is contiguous in memory
    and the dimensions are given by ``n_energy_equation`` and ``n_control_volumes``. It has unit equal to ``[J/s]``.

    Since ``ALFAsim`` considers two energy models, if ``n_energy_equation`` is equal to 1 it means that the global energy model
    is being used. Otherwise the layers energy model is being used. See the ``ALFAsim``'s Technical Report for more
    information about the equations system.

    :param ctx: ALFAsim's plugins context
    :param energy_source: Source term of energy equation
    :param n_energy_equation: Number of Energy Equation being solved
    :param n_control_volumes: Number of control volumes
    :returns: Return OK if successful or anything different if failed

    Example of usage:

    .. code-block:: c++
        :linenos:
        :emphasize-lines: 1

        HOOK_CALCULATE_ENERGY_SOURCE_TERM(
            ctx, energy_source, n_energy_equation, n_control_volumes)
        {
            double* gas_energy_source;
            if (n_energy_equation > 1){
                // Layers Energy model
                // One energy equation for each layer
                int gas_id = -1;
                errcode = alfasim_sdk_api.get_layer_id(
                    ctx, &gas_id, "gas");
                // Convertion from void* to double* and getting the
                // array range related to gas layer
                gas_energy_source =
                    (double*) energy_source + n_faces * gas_id;
            } else {
                // Global energy model
                // Only one global energy equation

                // Convertion from void* to double*
                gas_energy_source = (double*) energy_source;
            }
            // Make some calculations and add it to gas_energy_source
            return OK;
        }

    In the example above is shown how to manage the ``energy_source`` array to get the energy source term array
    related to a specific layer (`gas layer` in this case). Note that ``gas_energy_source`` has size equal to
    ``n_control_volumes``.

    """


def calculate_tracer_source_term(
    ctx: "void*", phi_source: "void*", n_tracers: "int", n_control_volumes: "int"
) -> "int":
    """
    **c++ signature** : ``HOOK_CALCULATE_TRACER_SOURCE_TERM(void* ctx, void* phi_source, int n_tracers, int n_control_volumes)``

    Internal simulator hook to calculate source terms of tracer transport equation. This is called after all residual
    functions are evaluated.

    The plugin is supposed to change the given ``phi_source`` array pointer. Its values is contiguous in memory
    and the dimensions are given by ``n_tracers`` and ``n_control_volumes``. It has unit equal to ``[kg/s]``.

    :param ctx: ALFAsim's plugins context
    :param phi_source: Source term of tracers mass equation
    :param n_tracers: Number of tracers
    :param n_control_volumes: Number of control volumes
    :returns: Return OK if successful or anything different if failed

    Example of usage:

    .. code-block:: c++
        :linenos:
        :emphasize-lines: 1

        HOOK_CALCULATE_TRACER_SOURCE_TERM(
            ctx, phi_source, n_tracers, n_control_volumes)
        {
           // Tracer information
            void* tracer_ref;
            errcode = alfasim_sdk_api.get_tracer_ref_by_name(
                ctx,
                &tracer_ref,
                "my_tracer", // Added by User interface
                plugin_id);
            int tracer_id = -1;
            errcode = alfasim_sdk_api.get_tracer_id(
                ctx, &tracer_id, tracer_ref);
            // Convertion from void* to double* and getting the
            // array range related to gas layer
            double* my_tracer_phi_source =
                (double*) phi_source + n_control_volumes * tracer_id;
            // Make some calculations and add
            // it to my_tracer_phi_source
            return OK;
        }

    In the example above is shown how to manage the ``phi_source`` array to get the tracer source term array
    related to a specific tracer (`my_tracer` in this case). Note that ``gas_energy_source`` has size equal to
    ``n_control_volumes``.

    """


def initialize_state_variables_calculator(
    ctx: "void*",
    P: "void*",
    T: "void*",
    T_mix: "void*",
    n_control_volumes: "int",
    n_layers: "int",
) -> "int":
    """
    **c++ signature** : ``HOOK_INITIALIZE_STATE_VARIABLES_CALCULATOR(void* ctx, void* P, void* T, void* T_mix,
    int n_control_volumes, int n_layers)``

    Hook for the state variables calculator initialization (internal ``ALFAsim`` structure).

    At this point, it is possible to pre-calculate and cache any relevant information. Then, for each state variable of
    the phases in the python configuration file, the `hook` :py:func:`HOOK_CALCULATE_STATE_VARIABLE<alfasim_sdk.hook_specs.calculate_state_variables>`
    is called and return the pre-calculated values.

    :param ctx: ALFAsim's plugins context
    :param P: Pressure values array
    :param T: Temperature values array
    :param T_mix: Mixture temperature values array
    :param n_control_volumes: Number of control volumes
    :param n_layers: Number of layers
    :returns: Return OK if successful or anything different if failed

    The ``P`` and ``T_mix`` have size equal to ``n_control_volumes``. However, ``T`` has values contiguous in memory
    and its dimensions are given by ``n_layers`` and ``n_control_volumes``

    Example of usage:

    .. code-block:: c++
        :linenos:
        :emphasize-lines: 1

        HOOK_INITIALIZE_STATE_VARIABLES_CALCULATOR(
            void* ctx, void* P, void* T, void* T_mix,
            int n_control_volumes, int n_layers)
        {
            // getting plugin internal data
            int errcode = -1;
            int thread_id = -1;
            errcode = alfasim_sdk_api.get_thread_id(ctx, &thread_id);
            if (errcode != OK) {
                return errcode;
            }
            // MyStruct is a developer defined struct to hold
            // all important information for plugin hooks.
            MyStruct* data = nullptr;
            errcode = alfasim_sdk_api.get_plugin_data(
                    ctx, (void**) &data, plugin_id, thread_id);
            // MyFunction is a function implemented by
            // plugin developer that computes de density
            data.density = MyFunction(P, T_mix, n_control_volumes);
            return OK;
        }
        // Then, to use the cached value:
        HOOK_CALCULATE_STATE_VARIABLE(
            void* ctx, void* P, void* T, int n_control_volumes, i
            nt n_layers, int phase_id, int property_id, void* output)
        {
            // getting plugin internal data
            int errcode = -1;
            int thread_id = -1;
            errcode = alfasim_sdk_api.get_thread_id(ctx, &thread_id);
            if (errcode != OK) {
                return errcode;
            }
            MyStruct* data = nullptr;
            errcode = alfasim_sdk_api.get_plugin_data(
                    ctx, (void**) &data, plugin_id, thread_id);
            if (phase_id != data.my_added_phase_id) {
                return OK;
            }
            if (property_id == StateVariable::RHO) {
                for (int i = 0; i < n_control_volumes; ++i) {
                    output[i] = data.density[i];
                }
            }
            return OK;
        }

    .. Note::
        For pre-calculated values, the plugin developer must cache it in the plugin internal data. See the example above.

    However, if the state variable is considered constant or the developer doesn't need to cache the values,
    just return ``OK``.

    """


def calculate_state_variable(
    ctx: "void*",
    P: "void*",
    T: "void*",
    n_control_volumes: "int",
    phase_id: "int",
    property_id: "int",
    output: "void*",
) -> "int":
    """
    **c++ signature** : ``HOOK_CALCULATE_STATE_VARIABLE(void* ctx, void* P, void* T, int n_control_volumes, int n_layers,
    int phase_id, int property_id, void* output)``

    Hook to calculate the state variable given by the `property_id` (See :cpp:enum:`StateVariable` values), for the
    phase with `phase_id` (Note that the phase id is the same as the one retrieved from the :cpp:func:`get_phase_id` API
    function - It is not advisable to use hardcoded numbers).

    List of affected variables:|br|
    - ``Density`` |br|
    - ``Viscosity`` |br|
    - ``Heat Capacity`` |br|
    - ``Partial Derivative of Density in Relation to Pressure`` |br|
    - ``Partial Derivative of Density in Relation to Temperature`` |br|
    - ``Enthalpy`` |br|
    - ``Thermal Conductivity`` |br|

    :param ctx: ALFAsim's plugins context
    :param P: Pressure values array
    :param T: Temperature values array
    :param n_control_volumes: Number of control volumes
    :param n_layers: Number of layers
    :param n_phase_id: Id of phase in which the property must be calculated
    :param property_id: A :cpp:enum:`StateVariable` value. It indicates which
                        property must be calculated
    :param output: Output values array
    :returns: Return OK if successful or anything different if failed

    The ``output`` parameter must be filled with the calculated property for each control volume. The
    pressure ``P`` and layer or mixture temperature ``T`` (Depending on the energy model being used)
    are given in order to perform the calculation. The number of control volumes is also given for
    convenience.

    Example of usage:

    .. code-block:: c++
        :linenos:
        :emphasize-lines: 1

        HOOK_CALCULATE_STATE_VARIABLE(
            void* ctx, void* P, void* T,
            int n_control_volumes, int n_layers,
            int phase_id, int property_id, void* output)
        {
            // getting plugin internal data
            int errcode = -1;
            int thread_id = -1;
            errcode = alfasim_sdk_api.get_thread_id(ctx, &thread_id);
            if (errcode != OK) {
                return errcode;
            }
            MyStruct* data = nullptr;
            errcode = alfasim_sdk_api.get_plugin_data(
                    ctx, (void**) &data, plugin_id, thread_id);
            if (phase_id != data.my_added_phase_id) {
                return OK;
            }
            if (property_id == StateVariable::RHO) {
                for (int i = 0; i < n_control_volumes; ++i) {
                    // If the property has a constant value
                    output[i] = data.constant_density;
                    // If the property must be computed
                    // MyStruct has a function called 'compute_density()'
                    output[i] = data.compute_density(
                        (double *)P[i], (double *)T[i]);
                }
            }
            return OK;
        }

    .. warning::
        The plugin developer must **NOT** change any variable other than the output. The ``output`` size is
        ``n_control_volumes`` .

    """


def calculate_phase_pair_state_variable(
    ctx: "void*",
    P: "void*",
    T_mix: "void*",
    n_control_volumes: "int",
    phase1_id: "int",
    phase2_id: "int",
    property_id: "int",
    output: "void*",
) -> "int":
    """
    **c++ signature** : ``HOOK_CALCULATE_PHASE_PAIR_STATE_VARIABLE(void* ctx, void* P, void* T_mix, int n_control_volumes,
    int phase1_id, int phase2_id, int property_id, void* output)``

    Hook to calculate the state variable given by the `property_id` (See :cpp:enum:StateVariable values), for the phase
    pair `(phase1_id, phase2_id)` (Note that the phase id is the same as the one retrieved from the :py:func:`get_phase_id()`
    API function - It is not advisable to use hardcoded numbers).

    List of affected variables:|br|
    - ``Interfacial Tension``

    :param ctx: ALFAsim's plugins context
    :param P: Pressure values array
    :param T_mix: Mixture temperature values array
    :param n_control_volumes: Number of control volumes
    :param n_phase1_id: Id of phase one in which the property must be calculated
    :param n_phase2_id: Id of phase two in which the property must be calculated
    :param property_id: A :cpp:enum:`StateVariable` value. It indicates which
                        property must be calculated
    :param output: Output values array
    :returns: Return OK if successful or anything different if failed

    The output parameter must be filled with the calculated property for each control volume. The
    pressure ``P`` and mixture temperature ``T_mix`` are given in order to perform the calculation.
    The number of control volumes is also given for convenience.

    Example of usage:

    .. code-block:: c++
        :linenos:
        :emphasize-lines: 1

        HOOK_CALCULATE_PHASE_PAIR_STATE_VARIABLE(
            void* ctx, void* P, void* T_mix, int n_control_volumes,
            int phase1_id, int phase2_id, int property_id, void* output)
        {
            // getting plugin internal data
            int errcode = -1;
            int thread_id = -1;
            errcode = alfasim_sdk_api.get_thread_id(ctx, &thread_id);
            if (errcode != OK) {
                return errcode;
            }
            MyStruct* data = nullptr;
            errcode = alfasim_sdk_api.get_plugin_data(
                    ctx, (void**) &data, plugin_id, thread_id);
            int gas_phase_id = -1;
            errcode = alfasim_sdk_api.get_phase_id(
                ctx, &gas_phase_id, "gas");

            if ((
                (phase1_id == data.my_added_phase_id)
                && (phase1_id == gas_phase_id)
                ) || (
                (phase1_id == gas_phase_id)
                && (phase1_id == data.my_added_phase_id)
                ))
            {
                for (int i = 0; i < n_control_volumes; ++i) {
                    // If the property has a constant value
                    output[i] = data.constant_surface_tension;
                    // If the property must be computed
                    // MyStruct has a function
                    // called 'compute_surface_tension()'
                    output[i] = data.compute_surface_tension(
                        (double *)P[i], (double *)T_mix[i]);
                }
            }
            return OK;
        }

    .. warning::
        The plugin developer must **NOT** change any variable other than the output. The ``output`` size is
        ``n_control_volumes``.

    """


def finalize_state_variables_calculator(ctx: "void*") -> "int":
    """
    **c++ signature** : ``HOOK_FINALIZE_STATE_VARIABLES_CALCULATOR(void* ctx)``

    Hook for the state variables calculator finalization.
    The plugin developer should free/delete any allocated data from the :py:func:`HOOK_INITIALIZE_STATE_VARIABLE_CALCULATOR<alfasim_sdk.hook_specs.initialize_state_variables_calculator>`.

    :param ctx: ALFAsim's plugins context
    :returns: Return OK if successful or anything different if failed

    If there is no need memory deallocation a minimal implementation would be:

    Example of usage:

    .. code-block:: c++
        :linenos:
        :emphasize-lines: 1

        HOOK_FINALIZE_STATE_VARIABLES_CALCULATOR(void* ctx)
        {
            return OK;
        }

    """


def initialize_particle_diameter_of_solids_fields(
    ctx: "void*",
    particle_diameter: "void*",
    n_control_volumes: "int",
    solid_field_id: "int",
) -> "int":
    """
    **c++ signature** : ``HOOK_INITIALIZE_PARTICLE_DIAMETER_OF_SOLIDS_FIELDS(void* ctx, void* particle_diameter,
    int n_control_volumes, int solids_field_id)``

    Internal simulator hook to initialize particle diameter of solid fields. This `hook` follows the same idea of
    :py:func:`HOOK_UPDATE_PLUGIN_SECONDARY_VARIABLES_ON_FIRST_TIMESTEP<alfasim_sdk.hook_specs.update_plugins_secondary_variables_on_first_timestep>`,
    which makes the initialization in the moment that there is no previous time step data available.

    :param ctx: ALFAsim's plugins context
    :param particle_diameter: Particle diameter of a given solid field,
    :param n_control_volumes: Number of control volumes,
    :param solid_field_id: Index of the solid field in which the `particle_diameter`
                           Should be calculated.
    :returns: Return OK if successful or anything different if failed

    Example of usage:

    .. code-block:: c++
        :linenos:
        :emphasize-lines: 1

        HOOK_INITIALIZE_PARTICLE_DIAMETER_OF_SOLIDS_FIELDS(
            void* ctx, void* particle_diameter,
            int n_control_volumes, int solids_field_id)
        {
            // getting plugin internal data
            int errcode = -1;
            int thread_id = -1;
            errcode = alfasim_sdk_api.get_thread_id(ctx, &thread_id);
            if (errcode != OK) {
                return errcode;
            }
            MyStruct* data = nullptr;
            errcode = alfasim_sdk_api.get_plugin_data(
                    ctx, (void**) &data, plugin_id, thread_id);
            if (solids_field_id != data.my_added_solid_field_id) {
                return OK;
            } else {
                for (int i = 0; i < n_control_volumes; ++i) {
                    // If the particle size is constant
                    output[i] = data.constant_particle_size;
                    // The value is calculated
                    // MyStruct has a function
                    // called 'initial_particle_size()'
                    output[i] = data.initial_particle_size(
                             // List of params that can be
                             // retrieved by get_simulation_array()
                             );
                }
            }
            return OK;
        }

    """


def update_particle_diameter_of_solids_fields(
    ctx: "void*",
    particle_diameter: "void*",
    n_control_volumes: "int",
    solid_field_id: "int",
) -> "int":
    """
    **c++ signature** : ``HOOK_UPDATE_PARTICLE_DIAMETER_OF_SOLIDS_FIELDS(void* ctx, void* particle_diameter,
    int n_control_volumes, int solids_field_id)``

    Internal simulator hook to update/calculate particle diameter of solid fields. It is called right before any update
    secondary variable from |alfasim|'s Solver, because they may depend on the solids particle size (for example `Slurry
    Viscosity` calculated by ``Solids Model``)

    :param ctx: ALFAsim's plugins context
    :param particle_diameter: Particle diameter of a given solid field,
    :param n_control_volumes: Number of control volumes,
    :param solid_field_id: Index of the solid field in which the `particle_diameter`
                           Should be calculated.
    :returns: Return OK if successful or anything different if failed

    Example of usage:

    .. code-block:: c++
        :linenos:
        :emphasize-lines: 1

        HOOK_UPDATE_PARTICLE_DIAMETER_OF_SOLIDS_FIELDS(
            void* ctx, void* particle_diameter,
            int n_control_volumes, int solids_field_id)
        {
            // getting plugin internal data
            int errcode = -1;
            int thread_id = -1;
            errcode = alfasim_sdk_api.get_thread_id(ctx, &thread_id);
            if (errcode != OK) {
                return errcode;
            }
            MyStruct* data = nullptr;
            errcode = alfasim_sdk_api.get_plugin_data(
                    ctx, (void**) &data, plugin_id, thread_id);
            if (solids_field_id != data.my_added_solid_field_id) {
                return OK;
            } else {
                for (int i = 0; i < n_control_volumes; ++i) {
                    // If the particle size is constant
                    output[i] = data.constant_particle_size;
                    // The value is calculated
                    // MyStruct has a function
                    // called 'compute_particle_size()'
                    output[i] = data.compute_particle_size(
                             // List of params that can be
                             // retrieved by get_simulation_array()
                             );
                }
            }
            return OK;
        }

    """


def calculate_slip_velocity(
    ctx: "void*",
    U_fields: "void*",
    alpha_f: "void*",
    d_disp_fields: "void*",
    P: "void*",
    rho_f: "void*",
    mu_f: "void*",
    sin_theta_f: "void*",
    delta_x_f: "void*",
) -> "int":
    """
    Internal simulator hook to calculate slip velocity between fluids
    and solid phase.

    :param ctx: ALFAsim's plugins context
    :param U_fields: Field velocities,
    :param alpha_f: Field Volume fractions on faces,
    :param d_disp_fields: Diameter of dispersed fields,
    :param P: Pressure,
    :param rho_f: Field densities on faces,
    :param mu_f: Field viscosities on faces,
    :param sin_theta_f: Sin of Theta on faces in which Theta is the angle between the Pipe and the Y-Axis,
    :param delta_x_f: The control volume lenght related to the faces,

    :returns: Return OK if successful or anything different if failed

    It is expected to be changed the U_fields of solid phase, whose index will be available via API.
    """


def calculate_slurry_viscosity(
    ctx: "void*", alpha_f: "void*", mu_f: "void*", mu_f_layer: "void*"
) -> "int":
    """
    Internal simulator hook to calculate slurry viscosity of layer(s).

    :param ctx: ALFAsim's plugins context
    :param alpha_f: Fields Volume fractions on faces,
    :param mu_f: Field viscosities on faces,
    :param mu_f_layer: Layer Viscosities on faces,

    :returns: Return OK if successful or anything different if failed

    It is expected to be changed the mu_f_layer of oil layer(continuous oil and dispersed solid),
    whose index will be available via API.
    """


def initialize_mass_fraction_of_tracer(
    ctx: "void*", phi_initial: "void*", tracer_index: "int"
) -> "int":
    """
    **c++ signature** : ``HOOK_INITIALIZE_MASS_FRACTION_OF_TRACER(void* ctx, void* phi_initial, int tracer_index)``

    Internal tracer model Hook to initialize the mass fraction of tracer, given by `tracer_id`, in the entire
    network. The output variable `phi_initial` is the initial mass fraction of the given tracer in respect
    to the mass of the mixture.

    :param ctx: ALFAsim's plugins context
    :param phi_initial: Initial mass fraction of tracer in respect to the mass of the mixture
    :param tracer_index: Tracer ID
    :returns: Return OK if successful or anything different if failed

    Example of usage:

    .. code-block:: c++
        :linenos:
        :emphasize-lines: 1

        HOOK_INITIALIZE_MASS_FRACTION_OF_TRACER(
            void* ctx, void* phi_initial, int tracer_index)
        {
            // getting plugin internal data
            int errcode = -1;
            int thread_id = -1;
            errcode = alfasim_sdk_api.get_thread_id(ctx, &thread_id);
            if (errcode != OK) {
                return errcode;
            }
            MyStruct* data = nullptr;
            errcode = alfasim_sdk_api.get_plugin_data(
                    ctx, (void**) &data, plugin_id, thread_id);
            if (tracer_index != data.my_user_defined_tracer_id) {
                return OK;
            } else {
                // Set a initial value to the tracer mass fraction
                // phi_initial has size equal to 1
                *static_cast<double*>(phi_initial) = 0.0;
            }
            return OK;
        }

    """


def calculate_mass_fraction_of_tracer_in_phase(
    ctx: "void*",
    phi: "void*",
    phi_phase: "void*",
    tracer_index: "int",
    phase_index: "int",
    n_control_volumes: "int",
) -> "int":
    """
    **c++ signature** : ``HOOK_CALCULATE_MASS_FRACTION_OF_TRACER_IN_PHASE(void* ctx, void* phi, void* phi_phase,
    int tracer_index, int phase_index, int n_control_volumes)``

    Internal tracer model `Hook` to calculate the mass fraction of tracer, given by ``tracer_index``, in phase,
    given by ``phase_index``. The input variable ``phi`` is the mass fraction of the given tracer in respect to
    the mass of the mixture. The output variable ``phi_phase`` is the mass fraction of the given tracer in
    respect to the mass of the given phase. Both ``phi`` and ``phi_phase`` have size equal to ``n_control_volumes``.

    :param ctx: ALFAsim's plugins context
    :param phi: Array of mass fraction of tracer in respect to the mass of the mixture
    :param phi_phase: Array of mass fraction of tracer in respect to the mass of the phase given by `phase_index`
    :param tracer_index: Tracer ID
    :param phase_index: Phase ID
    :param n_control_volumes: Number of control volumes
    :returns: Return OK if successful or anything different if failed

    Example of usage:

    .. code-block:: c++
        :linenos:
        :emphasize-lines: 1

        HOOK_CALCULATE_MASS_FRACTION_OF_TRACER_IN_PHASE(
            void* ctx, void* phi, void* phi_phase,
            int tracer_index, int phase_index, int n_control_volumes)
        {
            // getting plugin internal data
            int errcode = -1;
            int thread_id = -1;
            errcode = alfasim_sdk_api.get_thread_id(ctx, &thread_id);
            if (errcode != OK) {
                return errcode;
            }
            MyStruct* data = nullptr;
            errcode = alfasim_sdk_api.get_plugin_data(
                    ctx, (void**) &data, plugin_id, thread_id);
            // Casting to double pointer
            double* phi_ptr = static_cast<double*>(phi);
            double* phi_phase_ptr = static_cast<double*>(phi_phase);
            // Check if the tracer_index was added by this plugin
            if (tracer_index != data.my_user_defined_tracer_id){
                return OK
            }
            // Let suppose that this tracer is only in the gas phase
            if(phase_index != data.gas_id) {
                 for (int i = 0; i < n_control_volumes; ++i) {
                    phi_phase_ptr[i] = 0.0;
                 }
            } else {
                // Calculate and set the Phi_phase value
                for (int i = 0; i < n_control_volumes; ++i) {
                    phi_phase_ptr[i] =
                        data.calculate_mass_fraction_of_tracer_in_gas(
                            phi_ptr[i],
                            // List of params that can be
                            // retrieved by get_simulation_array()
                            );
                }
            }
            return OK;
        }

    .. warning::
        The plugin developer must NOT change ``phi`` variable, only the output variable ``phi_phase``.

    """


def calculate_mass_fraction_of_tracer_in_field(
    ctx: "void*",
    phi_phase: "void*",
    phi_field: "void*",
    tracer_index: "int",
    field_index: "int",
    phase_index_of_field: "int",
    n_control_volumes: "int",
) -> "int":
    """
    **c++ signature** : ``HOOK_CALCULATE_MASS_FRACTION_OF_TRACER_IN_FIELD(void* ctx, void* phi_phase, void* phi_field,
    int tracer_index, int field_index, int phase_index_of_field, int n_control_volumes)``

    Internal tracer model Hook to calculate the mass fraction of tracer, given by ``tracer_index``, in field,
    given by ``field_index``. The input variable ``phi_phase`` is the mass fraction of the given tracer in
    respect to the mass of the given phase, in which the ID is `phase_index_of_field`. The output variable
    ``phi_field`` is the mass fraction of the given tracer in respect to the mass of the given field. Both
    ``phi_phase`` and ``phi_field`` have size equal to ``n_control_volumes``.

    :param ctx: ALFAsim's plugins context
    :param phi_phase: Array of mass fraction of tracer in respect to the mass of the phase given by `phase_index_of_field`
    :param phi_field: Array of mass fraction of tracer in respect to the mass of the field given by `field_index`
    :param tracer_index: Tracer ID
    :param field_index: Field ID
    :param phase_index_of_field: Phase ID of field
    :param n_control_volumes: Number of control volumes
    :returns: Return OK if successful or anything different if failed

     Example of usage:

    .. code-block:: c++
        :linenos:
        :emphasize-lines: 1

        HOOK_CALCULATE_MASS_FRACTION_OF_TRACER_IN_FIELD(
            void* ctx, void* phi_phase, void* phi_field,
            int tracer_index, int field_index,
            int phase_index_of_field, int n_control_volumes)
        {
            // getting plugin internal data
            int errcode = -1;
            int thread_id = -1;
            errcode = alfasim_sdk_api.get_thread_id(ctx, &thread_id);
            if (errcode != OK) {
                return errcode;
            }
            MyStruct* data = nullptr;
            errcode = alfasim_sdk_api.get_plugin_data(
                    ctx, (void**) &data, plugin_id, thread_id);
            // Casting to double pointer
            double* phi_phase_ptr = static_cast<double*>(phi_phase);
            double* phi_field_ptr = static_cast<double*>(phi_field);
            // Check if the tracer_index was added by this plugin
            if (tracer_index != data.my_user_defined_tracer_id){
                return OK
            }
            // Let suppose that this tracer is only in the gas phase
            if(phase_index_of_field != data.gas_phase_id) {
                 for (int i = 0; i < n_control_volumes; ++i) {
                    phi_field_ptr[i] = 0.0;
                 }
            } else {
                // Calculate and set the Phi_field value
                for (int i = 0; i < n_control_volumes; ++i) {
                    phi_field_ptr[i] =
                        data.mass_fraction_of_tracer_in_gas_fields(
                            phi_phase_ptr[i],
                            // List of params that can be
                            // retrieved by get_simulation_array()
                            );
                }
            }
            return OK;
        }

    .. warning::
        The plugin developer must NOT change ``phi_phase`` variable, only the output variable ``phi_field``.

    """


def set_prescribed_boundary_condition_of_mass_fraction_of_tracer(
    ctx: "void*", phi_presc: "void*", tracer_index: "int"
) -> "int":
    """
    **c++ signature** : ``HOOK_SET_PRESCRIBED_BOUNDARY_CONDITION_OF_MASS_FRACTION_OF_TRACER(void* ctx, void* phi_presc,
    int tracer_index)``

    Internal tracer model `hook` to set the initial prescribed boundary condition of mass fraction of tracer,
    given by ``tracer_index`. The output variable ``phi_presc`` is the prescribed mass fraction of the given tracer
    in respect to the mass of the mixture. Note that all boundary nodes will be populated with `phi_presc` value
    set by this `hook`.

    Please note that this `hook` sets the first mass fraction related boundary conditions value to
    the user defined tracer. However the hook :py:func:`HOOK_UPDATE_BOUNDARY_CONDITION_OF_MASS_FRACTION_OF_TRACER<alfasim_sdk.hook_specs.update_boundary_condition_of_mass_fraction_of_tracer>`
    allows the plugin developer to update this value.

    :param ctx: ALFAsim's plugins context
    :param phi_presc: Prescribed mass fraction of tracer
    :param tracer_index: Tracer ID
    :returns: Return OK if successful or anything different if failed

    Example of usage:

    .. code-block:: c++
        :linenos:
        :emphasize-lines: 1

        HOOK_SET_PRESCRIBED_BOUNDARY_CONDITION_OF_MASS_FRACTION_OF_TRACER(
            void* ctx, void* phi_presc, int tracer_index)
        {
            // getting plugin internal data
            int errcode = -1;
            int thread_id = -1;
            errcode = alfasim_sdk_api.get_thread_id(ctx, &thread_id);
            if (errcode != OK) {
                return errcode;
            }
            MyStruct* data = nullptr;
            errcode = alfasim_sdk_api.get_plugin_data(
                    ctx, (void**) &data, plugin_id, thread_id);
            if (tracer_index != data.my_user_defined_tracer_id) {
                return OK;
            } else {
                // Set a initial boundary condition
                // to the tracer mass fraction.
                // phi_presc has size equal to 1.
                *static_cast<double*>(phi_presc) = 0.0;
            }
            return OK;
        }

    """


def update_boundary_condition_of_mass_fraction_of_tracer(
    ctx: "void*",
    phi_presc: "void*",
    tracer_index: "int",
    vol_frac_bound: "void*",
    n_fields: "int",
) -> "int":
    """
    **c++ signature** : ``HOOK_UPDATE_BOUNDARY_CONDITION_OF_MASS_FRACTION_OF_TRACER(void* ctx, void* phi_presc,
    void* phi_field, int tracer_index, void* vol_frac_bound, int n_fields)``

    Internal tracer model `hook` to update the prescribed mass fraction of tracer, given by ``tracer_id``.
    The output variable ``phi_presc`` is the prescribed mass fraction of the given tracer in respect to
    the mass of the mixture. The ``vol_frac_bound`` is the volume fraction of fields at the boundary in which
    the ``phi_presc`` is being calculated.

    This `hook` allows the developer to update the boundary conditions of mass fraction that may depend on |alfasim|'s
    internal variables that may change during the simulation. So, this update will be performed to each time step.

    :param ctx: ALFAsim's plugins context
    :param phi_presc: Prescribed mass fraction of tracer
    :param tracer_index: Tracer ID
    :param vol_frac_bound: Volume fraction of fields in the boundary
    :param n_fields: Number of fields
    :returns: Return OK if successful or anything different if failed

     Example of usage:

    .. code-block:: c++
        :linenos:
        :emphasize-lines: 1

        HOOK_UPDATE_BOUNDARY_CONDITION_OF_MASS_FRACTION_OF_TRACER(
            void* ctx, void* phi_presc, int tracer_index)
        {
            // getting plugin internal data
            int errcode = -1;
            int thread_id = -1;
            errcode = alfasim_sdk_api.get_thread_id(ctx, &thread_id);
            if (errcode != OK) {
                return errcode;
            }
            MyStruct* data = nullptr;
            errcode = alfasim_sdk_api.get_plugin_data(
                    ctx, (void**) &data, plugin_id, thread_id);
            // Casting to double pointer
            double* phi_presc_ptr = static_cast<double*>(phi_presc);
            double* vol_frac_bound_ptr = static_cast<double*>(vol_frac_bound);
            // Let suppose that this tracer is only in the gas field
            if (tracer_index != data.my_user_defined_tracer_id) {
                return OK;
            } else {
                // Update the boundary condition
                // to the tracer mass fraction.
                phi_presc_ptr =
                        data.calc_bc_mass_fraction_of_tracer_in_gas_field(
                            vol_frac_bound_ptr[data.continuous_gas_field_id],
                            // List of params that can be
                            // retrieved by get_simulation_array()
                            );
            }
            return OK;
        }

    .. warning::
        The plugin developer must NOT change ``vol_frac_bound`` variable, only the output variable ``phi_presc``.

    """


def friction_factor(v1: "int", v2: "int") -> "int":
    """
    Docs for Friction Factor
    """


def env_temperature(v3: "float", v4: "float") -> "float":
    """
    Docs for Environment Temperature
    """


def calculate_entrained_liquid_fraction(
    U_S: "const double[2]",
    rho: "const double[2]",
    mu: "const double[2]",
    sigma: "double",
    D: "double",
    theta: "double",
) -> "double":
    """
    Hook for droplet entrainment model when in annular flow (in unit cell model)

    :param U_S: Gas and liquid superficial velocities [m/s]
    :param rho: Phase densities [kg/m3]
    :param mu: Phase viscosities [Pa.s]
    :param sigma: Surface tension [N.m]
    :param D: Pipe diameter [m]
    :param theta: Pipe inclination [rad]

    :returns:
        Entrainment fraction, defined as the ratio between the droplet mass flow rate and the total liquid
        mass flow rate (dimensionless)
    """


def update_internal_deposit_layer(
    ctx: "void*", deposit_layer_thickness: "void*", n_control_volumes: "int"
) -> "int":
    """
    **c++ signature** : ``HOOK_UPDATE_INTERNAL_DEPOSIT_LAYER(void* ctx, void* deposit_layer_thickness,
    int n_control_volumes)``

    Internal simulator hook to evaluate the thickness of the deposited layer at the inside of the pipeline walls.
    This is called at the beginning of accounting the diameter reduction.

    The plugin is supposed to change the given ``deposit_layer_thickness`` array pointer. Its values are contiguous
    in memory and the dimension is given by ``n_control_volumes``. It has unit equal to ``[m]``.

    :param ctx: ALFAsim's plugins context
    :param deposit_layer_thickness: Thickness of the internal deposit layer
    :param n_control_volumes: Number of control volumes
    :returns: Return OK if successful or anything different if failed

    Example of usage
    .. code-block:: c++
        :linenos:
        :emphasize-lines: 1

        HOOK_UPDATE_INTERNAL_DEPOSIT_LAYER(
            ctx, deposition_layer_thickness, n_control_volumes)
        {
            auto errcode = -1;
            void* deposit_layer_thickness_raw_ptr = nullptr;
            errcode = alfasim.get_plugin_variable(
                ctx, &deposit_layer_thickness_raw_ptr, "deposit_layer_thickness", 0, TimestepScope::CURRENT, &size);
            if (errcode != 0) {
                return errcode;
            }
            auto* deposit_layer_thickness = (double*) (deposit_layer_thickness_raw_ptr);

            double dt = -1.0;
            errcode = alfasim.get_simulation_quantity(ctx, &dt, TimestepScope::CURRENT, (char*) "dt");
            if (errcode != 0) {
                return errcode;
            }

            // Handle first time step, because you won't have the previously information
            if (is_first_time_step){
                // Set a value for the deposit layer thickness
                 for (int i = 0; i < n_control_volumes; ++i) {
                    deposit_layer_thickness = 0.0; // [m]
                }
            } else{
                // Get previously deposit layer thickness to obtain the current
                void* deposit_layer_thickness_old_raw_ptr;
                errcode = alfasim.get_plugin_variable(
                    ctx, &deposit_layer_thickness_old_raw_ptr, "deposit_layer_thickness", 0,
                    TimestepScope::PREVIOUS, &size);
                if (errcode != 0) {
                    return errcode;
                }
                auto* deposit_layer_thickness_old = (double*) (deposit_layer_thickness_old_raw_ptr);

                // Calculate the variation of the deposit layer in one time step
                double* d_deposit_layer_dt = 0.0001; // [m/s]

                // Sum this variation with the thickness of the older time step
                for (int i = 0; i < n_control_volumes; ++i) {
                    deposit_layer_thickness[i] = deposit_layer_thickness_old[i] +  d_deposit_layer_dt * dt; // [m]
                }
            }

            return OK;
    }

    In the example above is shown how to manage the ``deposit_layer_thickness`` array for each control volume.
    Note that the ``deposit_layer_thickness`` should be always the total value for that time step, so the first
    time step should be handle in a separately way, since there is no previously information.
    """


specs = HookSpecs(
    project_name="ALFAsim",
    version="1",
    pyd_name="_alfasim_hooks",
    hooks=[
        initialize,
        finalize,
        # Update secondary variables registered by plugin
        update_plugins_secondary_variables_on_first_timestep,
        update_plugins_secondary_variables,
        update_plugins_secondary_variables_on_tracer_solver,
        # Calculate source terms
        calculate_mass_source_term,
        calculate_momentum_source_term,
        calculate_energy_source_term,
        calculate_tracer_source_term,
        # State variables calculation of phases added by plugin
        initialize_state_variables_calculator,
        finalize_state_variables_calculator,
        calculate_state_variable,
        calculate_phase_pair_state_variable,
        # Hooks related to solids phases
        initialize_particle_diameter_of_solids_fields,
        update_particle_diameter_of_solids_fields,
        calculate_slip_velocity,
        calculate_slurry_viscosity,
        # Hooks related to Tracer added by plugin
        initialize_mass_fraction_of_tracer,
        calculate_mass_fraction_of_tracer_in_phase,
        calculate_mass_fraction_of_tracer_in_field,
        set_prescribed_boundary_condition_of_mass_fraction_of_tracer,
        update_boundary_condition_of_mass_fraction_of_tracer,
        # Extra Hooks
        friction_factor,
        env_temperature,
        calculate_entrained_liquid_fraction,
        # Internal Deposition Layer
        update_internal_deposit_layer,
    ],
)<|MERGE_RESOLUTION|>--- conflicted
+++ resolved
@@ -331,15 +331,9 @@
                 (double*) mass_source + n_control_volumes * liq_id;
             // Make some calculations and add it to oil_mass_source.
             // In this example, we add a mass source of 3.1415 kg/s to all control volumes.
-<<<<<<< HEAD
-            for (int i = 0; i < n_control_volumes; ++i) {
-                liquid_mass_source[i] = 3.1415; // [kg/s]
-            }
-=======
 			for (int i = 0; i < n_control_volumes; ++i) {
     			oil_mass_source[i] = 3.1415; // [kg/s]
 			}
->>>>>>> 2ca93e11
             return OK;
         }
 
