# fmt: off
# #[[[cog
# import cog
# from alfasim_sdk import CaseDescription
# from alfasim_sdk._internal.alfacase.generate_schema import get_all_classes_that_needs_schema, generate_alfacase_schema
# cog.out("from strictyaml import Bool, Enum, Int, Map, MapPattern, Optional, Seq, Str, Float # noreorder")
# cog.out("\n\n")
# cog.out("\n\n")
# list_of_classes_that_needs_schema = get_all_classes_that_needs_schema(CaseDescription)
# for class_ in list_of_classes_that_needs_schema:
#    cog.out(generate_alfacase_schema(class_))
# ]]]
from strictyaml import Bool, Enum, Int, Map, MapPattern, Optional, Seq, Str, Float # noreorder



bip_description_schema = Map(
    {
        "component_1": Str(),
        "component_2": Str(),
        "value": Float(),
    }
)
casing_section_description_schema = Map(
    {
        "name": Str(),
        "hanger_depth": Map({"value": Float(), "unit": Str()}),
        "settings_depth": Map({"value": Float(), "unit": Str()}),
        "hole_diameter": Map({"value": Float(), "unit": Str()}),
        "outer_diameter": Map({"value": Float(), "unit": Str()}),
        "inner_diameter": Map({"value": Float(), "unit": Str()}),
        "inner_roughness": Map({"value": Float(), "unit": Str()}),
        Optional("material"): Str(),
        "top_of_filler": Map({"value": Float(), "unit": Str()}),
        Optional("filler_material"): Str(),
        Optional("material_above_filler"): Str(),
    }
)
combined_fluid_description_schema = Map(
    {
        Optional("pvt_model"): Str(),
    }
)
composition_description_schema = Map(
    {
        "component": Str(),
        Optional("molar_fraction"): Map({"value": Float(), "unit": Str()}),
        Optional("reference_enthalpy"): Map({"value": Float(), "unit": Str()}),
    }
)
compressor_pressure_table_description_schema = Map(
    {
        Optional("speed_entries"): Map({"values": Seq(Float()), "unit": Str()}),
        Optional("corrected_mass_flow_rate_entries"): Map({"values": Seq(Float()), "unit": Str()}),
        Optional("pressure_ratio_table"): Map({"values": Seq(Float()), "unit": Str()}),
        Optional("isentropic_efficiency_table"): Map({"values": Seq(Float()), "unit": Str()}),
    }
)
controller_input_signal_properties_description_schema = Map(
    {
        Optional("target_variable"): Str(),
        Optional("input_trend_name"): Str(),
        Optional("unit"): Str(),
    }
)
controller_output_signal_properties_description_schema = Map(
    {
        Optional("controlled_property"): Str(),
        Optional("unit"): Str(),
        Optional("network_element_name"): Str(),
        Optional("min_value"): Float(),
        Optional("max_value"): Float(),
        Optional("max_rate_of_change"): Float(),
    }
)
controller_trend_description_schema = Map(
    {
        Optional("name"): Str(),
        "curve_names": Seq(Str()),
        "element_name": Str(),
    }
)
cv_table_description_schema = Map(
    {
        Optional("opening"): Map({"values": Seq(Float()), "unit": Str()}),
        Optional("flow_coefficient"): Map({"values": Seq(Float()), "unit": Str()}),
    }
)
environment_property_description_schema = Map(
    {
        "position": Map({"value": Float(), "unit": Str()}),
        "temperature": Map({"value": Float(), "unit": Str()}),
        "type": Enum(['walls_and_environment_heat_transfer_coefficient', 'walls_and_water_heat_transfer_coefficient_model', 'walls_and_air_heat_transfer_coefficient_model', 'overall_heat_transfer_coefficient_model', 'walls_without_environment_heat_transfer_coefficient']),
        Optional("heat_transfer_coefficient"): Map({"value": Float(), "unit": Str()}),
        Optional("overall_heat_transfer_coefficient"): Map({"value": Float(), "unit": Str()}),
        Optional("fluid_velocity"): Map({"value": Float(), "unit": Str()}),
    }
)
equipment_trend_description_schema = Map(
    {
        Optional("name"): Str(),
        "curve_names": Seq(Str()),
        "element_name": Str(),
    }
)
formation_layer_description_schema = Map(
    {
        "name": Str(),
        "start": Map({"value": Float(), "unit": Str()}),
        Optional("material"): Str(),
    }
)
gas_lift_valve_equipment_description_schema = Map(
    {
        "position": Map({"value": Float(), "unit": Str()}),
        "diameter": Map({"value": Float(), "unit": Str()}),
        "valve_type": Enum(['perkins_valve', 'choke_valve_with_flow_coefficient', 'check_valve']),
        "delta_p_min": Map({"value": Float(), "unit": Str()}),
        "discharge_coefficient": Map({"value": Float(), "unit": Str()}),
    }
)
global_trend_description_schema = Map(
    {
        Optional("name"): Str(),
        "curve_names": Seq(Str()),
    }
)
heat_source_equipment_description_schema = Map(
    {
        "start": Map({"value": Float(), "unit": Str()}),
        "length": Map({"value": Float(), "unit": Str()}),
        Optional("power_input_type"): Enum(['constant', 'curve']),
        Optional("power"): Map({"value": Float(), "unit": Str()}),
        Optional("power_curve"): Map(
            {
                "image": Map({"values": Seq(Float()), "unit": Str()}),
                "domain": Map({"values": Seq(Float()), "unit": Str()}),
            }
        ),
    }
)
heavy_component_description_schema = Map(
    {
        "name": Str(),
        "scn": Int(),
        Optional("MW"): Map({"value": Float(), "unit": Str()}),
        Optional("rho"): Map({"value": Float(), "unit": Str()}),
    }
)
ipr_curve_description_schema = Map(
    {
        Optional("pressure_difference"): Map({"values": Seq(Float()), "unit": Str()}),
        Optional("flow_rate"): Map({"values": Seq(Float()), "unit": Str()}),
    }
)
internal_node_properties_description_schema = Map(
    {
        Optional("fluid"): Str(),
    }
)
length_and_elevation_description_schema = Map(
    {
        Optional("length"): Map({"values": Seq(Float()), "unit": Str()}),
        Optional("elevation"): Map({"values": Seq(Float()), "unit": Str()}),
    }
)
light_component_description_schema = Map(
    {
        "name": Str(),
        Optional("Pc"): Map({"value": Float(), "unit": Str()}),
        Optional("Tc"): Map({"value": Float(), "unit": Str()}),
        Optional("Vc"): Map({"value": Float(), "unit": Str()}),
        Optional("omega"): Map({"value": Float(), "unit": Str()}),
        Optional("MW"): Map({"value": Float(), "unit": Str()}),
        Optional("Tb"): Map({"value": Float(), "unit": Str()}),
        Optional("Parachor"): Map({"value": Float(), "unit": Str()}),
        Optional("Cp_0"): Map({"value": Float(), "unit": Str()}),
        Optional("Cp_1"): Map({"value": Float(), "unit": Str()}),
        Optional("Cp_2"): Map({"value": Float(), "unit": Str()}),
        Optional("Cp_3"): Map({"value": Float(), "unit": Str()}),
        Optional("Cp_4"): Map({"value": Float(), "unit": Str()}),
    }
)
linear_ipr_description_schema = Map(
    {
        Optional("well_index_phase"): Enum(['well_index_phase_gas', 'well_index_phase_oil', 'well_index_phase_water', 'well_index_phase_liquid']),
        Optional("min_pressure_difference"): Map({"value": Float(), "unit": Str()}),
        Optional("well_index_input_type"): Enum(['constant', 'curve']),
        Optional("well_index"): Map({"value": Float(), "unit": Str()}),
        Optional("well_index_curve"): Map(
            {
                "image": Map({"values": Seq(Float()), "unit": Str()}),
                "domain": Map({"values": Seq(Float()), "unit": Str()}),
            }
        ),
    }
)
mass_source_equipment_description_schema = Map(
    {
        Optional("fluid"): Str(),
        Optional("tracer_mass_fraction"): Map({"values": Seq(Float()), "unit": Str()}),
        Optional("temperature_input_type"): Enum(['constant', 'curve']),
        Optional("temperature"): Map({"value": Float(), "unit": Str()}),
        Optional("temperature_curve"): Map(
            {
                "image": Map({"values": Seq(Float()), "unit": Str()}),
                "domain": Map({"values": Seq(Float()), "unit": Str()}),
            }
        ),
        Optional("source_type"): Enum(['mass_source_type_mass_flow_rates', 'mass_source_type_all_volumetric_flow_rates', 'mass_source_type_flow_rate_oil_gor_wc', 'mass_source_type_flow_rate_gas_gor_wc', 'mass_source_type_flow_rate_water_gor_wc', 'mass_source_type_total_mass_flow_rate_pvt_split']),
        Optional("volumetric_flow_rates_std_input_type"): Enum(['constant', 'curve']),
        Optional("volumetric_flow_rates_std"): MapPattern(Str(), Map({"value": Float(), "unit": Str()})),
        Optional("volumetric_flow_rates_std_curve"): MapPattern(
            Str(),
            Map(
                {
                    "image": Map({"values": Seq(Float()), "unit": Str()}),
                    "domain": Map({"values": Seq(Float()), "unit": Str()}),
                }
            ),
        ),
        Optional("mass_flow_rates_input_type"): Enum(['constant', 'curve']),
        Optional("mass_flow_rates"): MapPattern(Str(), Map({"value": Float(), "unit": Str()})),
        Optional("mass_flow_rates_curve"): MapPattern(
            Str(),
            Map(
                {
                    "image": Map({"values": Seq(Float()), "unit": Str()}),
                    "domain": Map({"values": Seq(Float()), "unit": Str()}),
                }
            ),
        ),
        Optional("total_mass_flow_rate_input_type"): Enum(['constant', 'curve']),
        Optional("total_mass_flow_rate"): Map({"value": Float(), "unit": Str()}),
        Optional("total_mass_flow_rate_curve"): Map(
            {
                "image": Map({"values": Seq(Float()), "unit": Str()}),
                "domain": Map({"values": Seq(Float()), "unit": Str()}),
            }
        ),
        Optional("water_cut_input_type"): Enum(['constant', 'curve']),
        Optional("water_cut"): Map({"value": Float(), "unit": Str()}),
        Optional("water_cut_curve"): Map(
            {
                "image": Map({"values": Seq(Float()), "unit": Str()}),
                "domain": Map({"values": Seq(Float()), "unit": Str()}),
            }
        ),
        Optional("gas_oil_ratio_input_type"): Enum(['constant', 'curve']),
        Optional("gas_oil_ratio"): Map({"value": Float(), "unit": Str()}),
        Optional("gas_oil_ratio_curve"): Map(
            {
                "image": Map({"values": Seq(Float()), "unit": Str()}),
                "domain": Map({"values": Seq(Float()), "unit": Str()}),
            }
        ),
        "position": Map({"value": Float(), "unit": Str()}),
    }
)
mass_source_node_properties_description_schema = Map(
    {
        Optional("fluid"): Str(),
        Optional("tracer_mass_fraction"): Map({"values": Seq(Float()), "unit": Str()}),
        Optional("temperature_input_type"): Enum(['constant', 'curve']),
        Optional("temperature"): Map({"value": Float(), "unit": Str()}),
        Optional("temperature_curve"): Map(
            {
                "image": Map({"values": Seq(Float()), "unit": Str()}),
                "domain": Map({"values": Seq(Float()), "unit": Str()}),
            }
        ),
        Optional("source_type"): Enum(['mass_source_type_mass_flow_rates', 'mass_source_type_all_volumetric_flow_rates', 'mass_source_type_flow_rate_oil_gor_wc', 'mass_source_type_flow_rate_gas_gor_wc', 'mass_source_type_flow_rate_water_gor_wc', 'mass_source_type_total_mass_flow_rate_pvt_split']),
        Optional("volumetric_flow_rates_std_input_type"): Enum(['constant', 'curve']),
        Optional("volumetric_flow_rates_std"): MapPattern(Str(), Map({"value": Float(), "unit": Str()})),
        Optional("volumetric_flow_rates_std_curve"): MapPattern(
            Str(),
            Map(
                {
                    "image": Map({"values": Seq(Float()), "unit": Str()}),
                    "domain": Map({"values": Seq(Float()), "unit": Str()}),
                }
            ),
        ),
        Optional("mass_flow_rates_input_type"): Enum(['constant', 'curve']),
        Optional("mass_flow_rates"): MapPattern(Str(), Map({"value": Float(), "unit": Str()})),
        Optional("mass_flow_rates_curve"): MapPattern(
            Str(),
            Map(
                {
                    "image": Map({"values": Seq(Float()), "unit": Str()}),
                    "domain": Map({"values": Seq(Float()), "unit": Str()}),
                }
            ),
        ),
        Optional("total_mass_flow_rate_input_type"): Enum(['constant', 'curve']),
        Optional("total_mass_flow_rate"): Map({"value": Float(), "unit": Str()}),
        Optional("total_mass_flow_rate_curve"): Map(
            {
                "image": Map({"values": Seq(Float()), "unit": Str()}),
                "domain": Map({"values": Seq(Float()), "unit": Str()}),
            }
        ),
        Optional("water_cut_input_type"): Enum(['constant', 'curve']),
        Optional("water_cut"): Map({"value": Float(), "unit": Str()}),
        Optional("water_cut_curve"): Map(
            {
                "image": Map({"values": Seq(Float()), "unit": Str()}),
                "domain": Map({"values": Seq(Float()), "unit": Str()}),
            }
        ),
        Optional("gas_oil_ratio_input_type"): Enum(['constant', 'curve']),
        Optional("gas_oil_ratio"): Map({"value": Float(), "unit": Str()}),
        Optional("gas_oil_ratio_curve"): Map(
            {
                "image": Map({"values": Seq(Float()), "unit": Str()}),
                "domain": Map({"values": Seq(Float()), "unit": Str()}),
            }
        ),
    }
)
material_description_schema = Map(
    {
        "name": Str(),
        Optional("material_type"): Enum(['solid', 'fluid']),
        Optional("density"): Map({"value": Float(), "unit": Str()}),
        Optional("thermal_conductivity"): Map({"value": Float(), "unit": Str()}),
        Optional("heat_capacity"): Map({"value": Float(), "unit": Str()}),
        Optional("inner_emissivity"): Map({"value": Float(), "unit": Str()}),
        Optional("outer_emissivity"): Map({"value": Float(), "unit": Str()}),
        Optional("expansion"): Map({"value": Float(), "unit": Str()}),
        Optional("viscosity"): Map({"value": Float(), "unit": Str()}),
    }
)
numerical_options_description_schema = Map(
    {
        Optional("nonlinear_solver_type"): Enum(['nonlinear_solver_newton_basic', 'nonlinear_solver_newton_backtracking', 'nonlinear_solver_alfasim_quasi_newton']),
        Optional("tolerance"): Float(),
        Optional("maximum_iterations"): Int(),
        Optional("maximum_timestep_change_factor"): Float(),
        Optional("maximum_cfl_value"): Float(),
        Optional("relaxed_tolerance"): Float(),
        Optional("divergence_tolerance"): Float(),
        Optional("friction_factor_evaluation_strategy"): Enum(['time_explicit', 'newton_explicit', 'implicit']),
        Optional("simulation_mode"): Enum(['default', 'robust']),
        Optional("enable_solver_caching"): Bool(),
        Optional("caching_rtol"): Float(),
        Optional("caching_atol"): Float(),
        Optional("always_repeat_timestep"): Bool(),
    }
)
open_hole_description_schema = Map(
    {
        "name": Str(),
        "length": Map({"value": Float(), "unit": Str()}),
        "diameter": Map({"value": Float(), "unit": Str()}),
        "inner_roughness": Map({"value": Float(), "unit": Str()}),
    }
)
overall_pipe_trend_description_schema = Map(
    {
        Optional("name"): Str(),
        "curve_names": Seq(Str()),
        "location": Enum(['main', 'annulus', 'not_defined']),
        "element_name": Str(),
    }
)
packer_description_schema = Map(
    {
        "name": Str(),
        "position": Map({"value": Float(), "unit": Str()}),
        Optional("material_above"): Str(),
    }
)
physics_description_schema = Map(
    {
        Optional("hydrodynamic_model"): Enum(['hydrodynamic_model_2_fields', 'hydrodynamic_model_4_fields', 'hydrodynamic_model_3_layers_gas_oil_water', 'hydrodynamic_model_5_fields_solid', 'hydrodynamic_model_5_fields_water', 'hydrodynamic_model_5_fields_co2', 'hydrodynamic_model_3_layers_no_bubble_gas_oil_water', 'hydrodynamic_model_3_layers_water_with_co2', 'hydrodynamic_model_3_layers_7_fields_gas_oil_water', 'hydrodynamic_model_3_layers_9_fields_gas_oil_water']),
        Optional("simulation_regime"): Enum(['simulation_regime_transient', 'simulation_regime_steady_state']),
        Optional("energy_model"): Enum(['no_model', 'global_model', 'layers_model']),
        Optional("solids_model"): Enum(['no_model', 'thomas1965_equilibrium', 'mills1985_equilibrium', 'santamaria2010_equilibrium', 'from_plugin']),
        Optional("solids_model_plugin_id"): Str(),
        Optional("initial_condition_strategy"): Enum(['constant', 'steady_state', 'restart']),
        Optional("restart_filepath"): Str(),
        Optional("keep_former_results"): Bool(),
        Optional("emulsion_model_enabled"): Bool(),
<<<<<<< HEAD
        Optional("emulsion_relative_viscosity_model"): Enum(['model_default', 'taylor1932', 'brinkman1952', 'mooney1951a', 'mooney1951b', 'from_plugin', 'pal_rhodes1989', 'ronningsen1995', 'volumetric_weight', 'woelflin_1942', 'barnea_mizrahi1976', 'table_based']),
        Optional("emulsion_pal_rhodes_phi_rel_100"): Map({"value": Float(), "unit": Str()}),
        Optional("emulsion_woelflin_a"): Map({"value": Float(), "unit": Str()}),
        Optional("emulsion_woelflin_b"): Map({"value": Float(), "unit": Str()}),
        Optional("emulsion_table_based_rel_visc_curve"): Map(
=======
        Optional("emulsion_relative_viscosity_model"): Enum(['model_default', 'taylor1932', 'brinkman1952', 'mooney1951a', 'mooney1951b', 'from_plugin']),
        Optional("emulsion_relative_viscosity_tuning_factor"): Map(
>>>>>>> 2a103840
            {
                "image": Map({"values": Seq(Float()), "unit": Str()}),
                "domain": Map({"values": Seq(Float()), "unit": Str()}),
            }
        ),
        Optional("emulsion_droplet_size_model"): Enum(['model_default', 'hinze1955', 'sleicher1962', 'brauner2001', 'boxall2012']),
        Optional("emulsion_inversion_point_model"): Enum(['model_default', 'brauner_and_ullmann_2002', 'brinkman1952_and_yeh1964', 'constant']),
        Optional("emulsion_inversion_water_cut"): Map({"value": Float(), "unit": Str()}),
        Optional("flash_model"): Enum(['hydrocarbon_only', 'hydrocarbon_and_water']),
        Optional("correlations_package"): Enum(['correlation_package_classical', 'correlation_package_alfasim', 'correlation_package_isdb_tests']),
    }
)
pig_equipment_description_schema = Map(
    {
        "diameter": Map({"value": Float(), "unit": Str()}),
        "position": Map({"value": Float(), "unit": Str()}),
        Optional("launch_times"): Map({"values": Seq(Float()), "unit": Str()}),
        Optional("mass_input_type"): Enum(['constant', 'curve']),
        Optional("mass"): Map({"value": Float(), "unit": Str()}),
        Optional("mass_curve"): Map(
            {
                "image": Map({"values": Seq(Float()), "unit": Str()}),
                "domain": Map({"values": Seq(Float()), "unit": Str()}),
            }
        ),
        Optional("static_force_input_type"): Enum(['constant', 'curve']),
        Optional("static_force"): Map({"value": Float(), "unit": Str()}),
        Optional("static_force_curve"): Map(
            {
                "image": Map({"values": Seq(Float()), "unit": Str()}),
                "domain": Map({"values": Seq(Float()), "unit": Str()}),
            }
        ),
        Optional("wall_friction_input_type"): Enum(['constant', 'curve']),
        Optional("wall_friction"): Map({"value": Float(), "unit": Str()}),
        Optional("wall_friction_curve"): Map(
            {
                "image": Map({"values": Seq(Float()), "unit": Str()}),
                "domain": Map({"values": Seq(Float()), "unit": Str()}),
            }
        ),
        Optional("linear_friction_input_type"): Enum(['constant', 'curve']),
        Optional("linear_friction"): Map({"value": Float(), "unit": Str()}),
        Optional("linear_friction_curve"): Map(
            {
                "image": Map({"values": Seq(Float()), "unit": Str()}),
                "domain": Map({"values": Seq(Float()), "unit": Str()}),
            }
        ),
        Optional("quadratic_friction_input_type"): Enum(['constant', 'curve']),
        Optional("quadratic_friction"): Map({"value": Float(), "unit": Str()}),
        Optional("quadratic_friction_curve"): Map(
            {
                "image": Map({"values": Seq(Float()), "unit": Str()}),
                "domain": Map({"values": Seq(Float()), "unit": Str()}),
            }
        ),
        Optional("trap_mode"): Enum(['automatic', 'user_defined']),
        Optional("trap_position"): Map({"value": Float(), "unit": Str()}),
        Optional("trap_pipe_name"): Str(),
        Optional("route_mode"): Enum(['automatic', 'user_defined']),
        Optional("pipe_route_names"): Seq(Str()),
    }
)
pipe_segments_description_schema = Map(
    {
        "start_positions": Map({"values": Seq(Float()), "unit": Str()}),
        "diameters": Map({"values": Seq(Float()), "unit": Str()}),
        "roughnesses": Map({"values": Seq(Float()), "unit": Str()}),
        Optional("wall_names"): Seq(Str()),
    }
)
pressure_container_description_schema = Map(
    {
        Optional("positions"): Map({"values": Seq(Float()), "unit": Str()}),
        Optional("pressures"): Map({"values": Seq(Float()), "unit": Str()}),
    }
)
pressure_node_properties_description_schema = Map(
    {
        Optional("pressure_input_type"): Enum(['constant', 'curve']),
        Optional("pressure"): Map({"value": Float(), "unit": Str()}),
        Optional("pressure_curve"): Map(
            {
                "image": Map({"values": Seq(Float()), "unit": Str()}),
                "domain": Map({"values": Seq(Float()), "unit": Str()}),
            }
        ),
        Optional("temperature_input_type"): Enum(['constant', 'curve']),
        Optional("temperature"): Map({"value": Float(), "unit": Str()}),
        Optional("temperature_curve"): Map(
            {
                "image": Map({"values": Seq(Float()), "unit": Str()}),
                "domain": Map({"values": Seq(Float()), "unit": Str()}),
            }
        ),
        Optional("fluid"): Str(),
        Optional("tracer_mass_fraction"): Map({"values": Seq(Float()), "unit": Str()}),
        Optional("split_type"): Enum(['mass_inflow_split_type_constant_volume_fraction', 'mass_inflow_split_type_constant_mass_fraction', 'mass_inflow_split_type_pvt', 'mass_inflow_split_type_pvt_user_gor_wc', 'mass_inflow_split_type_pvt_user_glr_wc']),
        Optional("mass_fractions_input_type"): Enum(['constant', 'curve']),
        Optional("mass_fractions"): MapPattern(Str(), Map({"value": Float(), "unit": Str()})),
        Optional("mass_fractions_curve"): MapPattern(
            Str(),
            Map(
                {
                    "image": Map({"values": Seq(Float()), "unit": Str()}),
                    "domain": Map({"values": Seq(Float()), "unit": Str()}),
                }
            ),
        ),
        Optional("volume_fractions_input_type"): Enum(['constant', 'curve']),
        Optional("volume_fractions"): MapPattern(Str(), Map({"value": Float(), "unit": Str()})),
        Optional("volume_fractions_curve"): MapPattern(
            Str(),
            Map(
                {
                    "image": Map({"values": Seq(Float()), "unit": Str()}),
                    "domain": Map({"values": Seq(Float()), "unit": Str()}),
                }
            ),
        ),
        Optional("gas_liquid_ratio_input_type"): Enum(['constant', 'curve']),
        Optional("gas_liquid_ratio"): Map({"value": Float(), "unit": Str()}),
        Optional("gas_liquid_ratio_curve"): Map(
            {
                "image": Map({"values": Seq(Float()), "unit": Str()}),
                "domain": Map({"values": Seq(Float()), "unit": Str()}),
            }
        ),
        Optional("gas_oil_ratio_input_type"): Enum(['constant', 'curve']),
        Optional("gas_oil_ratio"): Map({"value": Float(), "unit": Str()}),
        Optional("gas_oil_ratio_curve"): Map(
            {
                "image": Map({"values": Seq(Float()), "unit": Str()}),
                "domain": Map({"values": Seq(Float()), "unit": Str()}),
            }
        ),
        Optional("water_cut_input_type"): Enum(['constant', 'curve']),
        Optional("water_cut"): Map({"value": Float(), "unit": Str()}),
        Optional("water_cut_curve"): Map(
            {
                "image": Map({"values": Seq(Float()), "unit": Str()}),
                "domain": Map({"values": Seq(Float()), "unit": Str()}),
            }
        ),
    }
)
profile_output_description_schema = Map(
    {
        "curve_names": Seq(Str()),
        "location": Enum(['main', 'annulus', 'not_defined']),
        "element_name": Str(),
    }
)
pvt_model_correlation_description_schema = Map(
    {
        Optional("oil_density_std"): Map({"value": Float(), "unit": Str()}),
        Optional("gas_density_std"): Map({"value": Float(), "unit": Str()}),
        Optional("rs_sat"): Map({"value": Float(), "unit": Str()}),
        Optional("pvt_correlation_package"): Enum(['pvt_correlation_package_lasater', 'pvt_correlation_package_standing', 'pvt_correlation_package_vazquez_beggs', 'pvt_correlation_package_glaso']),
        Optional("h2s_mol_frac"): Map({"value": Float(), "unit": Str()}),
        Optional("co2_mol_frac"): Map({"value": Float(), "unit": Str()}),
        Optional("oil_viscosity"): Enum(['Egbogah']),
        Optional("gas_viscosity"): Enum(['Lee Gonzalez Eakin']),
        Optional("surface_tension"): Enum(['Baker Swerdloff']),
    }
)
referenced_pressure_container_description_schema = Map(
    {
        Optional("reference_coordinate"): Map({"value": Float(), "unit": Str()}),
        Optional("positions"): Map({"values": Seq(Float()), "unit": Str()}),
        Optional("pressures"): Map({"values": Seq(Float()), "unit": Str()}),
    }
)
referenced_temperatures_container_description_schema = Map(
    {
        Optional("reference_coordinate"): Map({"value": Float(), "unit": Str()}),
        Optional("positions"): Map({"values": Seq(Float()), "unit": Str()}),
        Optional("temperatures"): Map({"values": Seq(Float()), "unit": Str()}),
    }
)
referenced_tracers_mass_fractions_container_description_schema = Map(
    {
        Optional("reference_coordinate"): Map({"value": Float(), "unit": Str()}),
        Optional("positions"): Map({"values": Seq(Float()), "unit": Str()}),
        Optional("tracers_mass_fractions"): Seq(Map({"values": Seq(Float()), "unit": Str()})),
    }
)
referenced_velocities_container_description_schema = Map(
    {
        Optional("reference_coordinate"): Map({"value": Float(), "unit": Str()}),
        Optional("positions"): Map({"values": Seq(Float()), "unit": Str()}),
        Optional("velocities"): MapPattern(Str(), Map({"values": Seq(Float()), "unit": Str()})),
    }
)
referenced_volume_fractions_container_description_schema = Map(
    {
        Optional("reference_coordinate"): Map({"value": Float(), "unit": Str()}),
        Optional("positions"): Map({"values": Seq(Float()), "unit": Str()}),
        Optional("fractions"): MapPattern(Str(), Map({"values": Seq(Float()), "unit": Str()})),
    }
)
reservoir_inflow_equipment_description_schema = Map(
    {
        Optional("pressure_input_type"): Enum(['constant', 'curve']),
        Optional("pressure"): Map({"value": Float(), "unit": Str()}),
        Optional("pressure_curve"): Map(
            {
                "image": Map({"values": Seq(Float()), "unit": Str()}),
                "domain": Map({"values": Seq(Float()), "unit": Str()}),
            }
        ),
        Optional("temperature_input_type"): Enum(['constant', 'curve']),
        Optional("temperature"): Map({"value": Float(), "unit": Str()}),
        Optional("temperature_curve"): Map(
            {
                "image": Map({"values": Seq(Float()), "unit": Str()}),
                "domain": Map({"values": Seq(Float()), "unit": Str()}),
            }
        ),
        Optional("fluid"): Str(),
        Optional("tracer_mass_fraction"): Map({"values": Seq(Float()), "unit": Str()}),
        Optional("split_type"): Enum(['mass_inflow_split_type_constant_volume_fraction', 'mass_inflow_split_type_constant_mass_fraction', 'mass_inflow_split_type_pvt', 'mass_inflow_split_type_pvt_user_gor_wc', 'mass_inflow_split_type_pvt_user_glr_wc']),
        Optional("mass_fractions_input_type"): Enum(['constant', 'curve']),
        Optional("mass_fractions"): MapPattern(Str(), Map({"value": Float(), "unit": Str()})),
        Optional("mass_fractions_curve"): MapPattern(
            Str(),
            Map(
                {
                    "image": Map({"values": Seq(Float()), "unit": Str()}),
                    "domain": Map({"values": Seq(Float()), "unit": Str()}),
                }
            ),
        ),
        Optional("volume_fractions_input_type"): Enum(['constant', 'curve']),
        Optional("volume_fractions"): MapPattern(Str(), Map({"value": Float(), "unit": Str()})),
        Optional("volume_fractions_curve"): MapPattern(
            Str(),
            Map(
                {
                    "image": Map({"values": Seq(Float()), "unit": Str()}),
                    "domain": Map({"values": Seq(Float()), "unit": Str()}),
                }
            ),
        ),
        Optional("gas_liquid_ratio_input_type"): Enum(['constant', 'curve']),
        Optional("gas_liquid_ratio"): Map({"value": Float(), "unit": Str()}),
        Optional("gas_liquid_ratio_curve"): Map(
            {
                "image": Map({"values": Seq(Float()), "unit": Str()}),
                "domain": Map({"values": Seq(Float()), "unit": Str()}),
            }
        ),
        Optional("gas_oil_ratio_input_type"): Enum(['constant', 'curve']),
        Optional("gas_oil_ratio"): Map({"value": Float(), "unit": Str()}),
        Optional("gas_oil_ratio_curve"): Map(
            {
                "image": Map({"values": Seq(Float()), "unit": Str()}),
                "domain": Map({"values": Seq(Float()), "unit": Str()}),
            }
        ),
        Optional("water_cut_input_type"): Enum(['constant', 'curve']),
        Optional("water_cut"): Map({"value": Float(), "unit": Str()}),
        Optional("water_cut_curve"): Map(
            {
                "image": Map({"values": Seq(Float()), "unit": Str()}),
                "domain": Map({"values": Seq(Float()), "unit": Str()}),
            }
        ),
        "start": Map({"value": Float(), "unit": Str()}),
        "length": Map({"value": Float(), "unit": Str()}),
        Optional("productivity_ipr"): Str(),
        Optional("injectivity_ipr"): Str(),
    }
)
separator_node_properties_description_schema = Map(
    {
        Optional("environment_temperature"): Map({"value": Float(), "unit": Str()}),
        Optional("geometry"): Enum(['vertical_cylinder', 'horizontal_cylinder', 'sphere']),
        Optional("length"): Map({"value": Float(), "unit": Str()}),
        Optional("overall_heat_transfer_coefficient"): Map({"value": Float(), "unit": Str()}),
        Optional("diameter"): Map({"value": Float(), "unit": Str()}),
        Optional("nozzles"): MapPattern(Str(), Map({"value": Float(), "unit": Str()})),
        Optional("initial_phase_volume_fractions"): MapPattern(Str(), Map({"value": Float(), "unit": Str()})),
        Optional("gas_separation_efficiency"): Map({"value": Float(), "unit": Str()}),
        Optional("liquid_separation_efficiency"): Map({"value": Float(), "unit": Str()}),
    }
)
separator_trend_description_schema = Map(
    {
        Optional("name"): Str(),
        "curve_names": Seq(Str()),
        "element_name": Str(),
    }
)
speed_curve_description_schema = Map(
    {
        Optional("time"): Map({"values": Seq(Float()), "unit": Str()}),
        Optional("speed"): Map({"values": Seq(Float()), "unit": Str()}),
    }
)
surge_volume_options_description_schema = Map(
    {
        Optional("time_mode"): Enum(['all_simulation', 'user_defined']),
        Optional("drainage_mode"): Enum(['automatic', 'user_defined']),
        Optional("start_time"): Map({"value": Float(), "unit": Str()}),
        Optional("end_time"): Map({"value": Float(), "unit": Str()}),
        Optional("maximum_drainage_rate"): Map({"value": Float(), "unit": Str()}),
    }
)
table_pump_description_schema = Map(
    {
        Optional("speeds"): Map({"values": Seq(Float()), "unit": Str()}),
        Optional("void_fractions"): Map({"values": Seq(Float()), "unit": Str()}),
        Optional("flow_rates"): Map({"values": Seq(Float()), "unit": Str()}),
        Optional("pressure_boosts"): Map({"values": Seq(Float()), "unit": Str()}),
    }
)
temperatures_container_description_schema = Map(
    {
        Optional("positions"): Map({"values": Seq(Float()), "unit": Str()}),
        Optional("temperatures"): Map({"values": Seq(Float()), "unit": Str()}),
    }
)
time_options_description_schema = Map(
    {
        Optional("stop_on_steady_state"): Bool(),
        Optional("automatic_restart_autosave_frequency"): Bool(),
        Optional("initial_time"): Map({"value": Float(), "unit": Str()}),
        Optional("final_time"): Map({"value": Float(), "unit": Str()}),
        Optional("initial_timestep"): Map({"value": Float(), "unit": Str()}),
        Optional("minimum_timestep"): Map({"value": Float(), "unit": Str()}),
        Optional("maximum_timestep"): Map({"value": Float(), "unit": Str()}),
        Optional("restart_autosave_frequency"): Map({"value": Float(), "unit": Str()}),
        Optional("minimum_time_for_steady_state_stop"): Map({"value": Float(), "unit": Str()}),
    }
)
tracer_model_constant_coefficients_description_schema = Map(
    {
        Optional("partition_coefficients"): MapPattern(Str(), Map({"value": Float(), "unit": Str()})),
    }
)
tracers_mass_fractions_container_description_schema = Map(
    {
        Optional("positions"): Map({"values": Seq(Float()), "unit": Str()}),
        Optional("tracers_mass_fractions"): Seq(Map({"values": Seq(Float()), "unit": Str()})),
    }
)
tubing_description_schema = Map(
    {
        "name": Str(),
        "length": Map({"value": Float(), "unit": Str()}),
        "outer_diameter": Map({"value": Float(), "unit": Str()}),
        "inner_diameter": Map({"value": Float(), "unit": Str()}),
        "inner_roughness": Map({"value": Float(), "unit": Str()}),
        Optional("material"): Str(),
    }
)
velocities_container_description_schema = Map(
    {
        Optional("positions"): Map({"values": Seq(Float()), "unit": Str()}),
        Optional("velocities"): MapPattern(Str(), Map({"values": Seq(Float()), "unit": Str()})),
    }
)
volume_fractions_container_description_schema = Map(
    {
        Optional("positions"): Map({"values": Seq(Float()), "unit": Str()}),
        Optional("fractions"): MapPattern(Str(), Map({"values": Seq(Float()), "unit": Str()})),
    }
)
wall_layer_description_schema = Map(
    {
        "thickness": Map({"value": Float(), "unit": Str()}),
        "material_name": Str(),
        Optional("has_annulus_flow"): Bool(),
    }
)
x_and_y_description_schema = Map(
    {
        Optional("x"): Map({"values": Seq(Float()), "unit": Str()}),
        Optional("y"): Map({"values": Seq(Float()), "unit": Str()}),
    }
)
casing_description_schema = Map(
    {
        Optional("casing_sections"): Seq(casing_section_description_schema),
        Optional("tubings"): Seq(tubing_description_schema),
        Optional("packers"): Seq(packer_description_schema),
        Optional("open_holes"): Seq(open_hole_description_schema),
    }
)
compositional_fluid_description_schema = Map(
    {
        Optional("composition"): Seq(composition_description_schema),
        Optional("fraction_pairs"): Seq(bip_description_schema),
    }
)
compressor_equipment_description_schema = Map(
    {
        "position": Map({"value": Float(), "unit": Str()}),
        Optional("speed_curve"): speed_curve_description_schema,
        Optional("reference_pressure"): Map({"value": Float(), "unit": Str()}),
        Optional("reference_temperature"): Map({"value": Float(), "unit": Str()}),
        Optional("constant_speed"): Map({"value": Float(), "unit": Str()}),
        Optional("compressor_type"): Enum(['speed_curve', 'constant_speed']),
        Optional("speed_curve_interpolation_type"): Enum(['constant', 'linear', 'quadratic']),
        Optional("flow_direction"): Enum(['forward', 'backward']),
        Optional("table"): compressor_pressure_table_description_schema,
    }
)
controller_node_properties_description_schema = Map(
    {
        Optional("type"): Enum(['pid']),
        Optional("gain"): Float(),
        Optional("setpoint"): Float(),
        Optional("integral_time"): Map({"value": Float(), "unit": Str()}),
        Optional("derivative_time"): Map({"value": Float(), "unit": Str()}),
        Optional("input_signal_properties"): controller_input_signal_properties_description_schema,
        Optional("output_signal_properties"): controller_output_signal_properties_description_schema,
    }
)
environment_description_schema = Map(
    {
        Optional("thermal_model"): Enum(['adiabatic_walls', 'steady_state_heat_transfer', 'transient_heat_transfer']),
        Optional("position_input_mode"): Enum(['position_by_tvd', 'position_by_md']),
        Optional("reference_y_coordinate"): Map({"value": Float(), "unit": Str()}),
        Optional("md_properties_table"): Seq(environment_property_description_schema),
        Optional("tvd_properties_table"): Seq(environment_property_description_schema),
    }
)
formation_description_schema = Map(
    {
        "reference_y_coordinate": Map({"value": Float(), "unit": Str()}),
        Optional("layers"): Seq(formation_layer_description_schema),
    }
)
initial_pressures_description_schema = Map(
    {
        Optional("position_input_type"): Enum(['vertical_position', 'horizontal_position', 'length']),
        Optional("table_x"): referenced_pressure_container_description_schema,
        Optional("table_y"): referenced_pressure_container_description_schema,
        Optional("table_length"): pressure_container_description_schema,
    }
)
initial_temperatures_description_schema = Map(
    {
        Optional("position_input_type"): Enum(['vertical_position', 'horizontal_position', 'length']),
        Optional("table_x"): referenced_temperatures_container_description_schema,
        Optional("table_y"): referenced_temperatures_container_description_schema,
        Optional("table_length"): temperatures_container_description_schema,
    }
)
initial_tracers_mass_fractions_description_schema = Map(
    {
        Optional("position_input_type"): Enum(['vertical_position', 'horizontal_position', 'length']),
        Optional("table_x"): referenced_tracers_mass_fractions_container_description_schema,
        Optional("table_y"): referenced_tracers_mass_fractions_container_description_schema,
        Optional("table_length"): tracers_mass_fractions_container_description_schema,
    }
)
initial_velocities_description_schema = Map(
    {
        Optional("position_input_type"): Enum(['vertical_position', 'horizontal_position', 'length']),
        Optional("table_x"): referenced_velocities_container_description_schema,
        Optional("table_y"): referenced_velocities_container_description_schema,
        Optional("table_length"): velocities_container_description_schema,
    }
)
initial_volume_fractions_description_schema = Map(
    {
        Optional("position_input_type"): Enum(['vertical_position', 'horizontal_position', 'length']),
        Optional("table_x"): referenced_volume_fractions_container_description_schema,
        Optional("table_y"): referenced_volume_fractions_container_description_schema,
        Optional("table_length"): volume_fractions_container_description_schema,
    }
)
leak_equipment_description_schema = Map(
    {
        "position": Map({"value": Float(), "unit": Str()}),
        Optional("location"): Enum(['main', 'annulus', 'not_defined']),
        Optional("model"): Enum(['orifice', 'flow_coefficient', 'gas_lift_valve']),
        Optional("type"): Enum(['internal', 'external']),
        Optional("diameter"): Map({"value": Float(), "unit": Str()}),
        Optional("discharge_coefficient"): Map({"value": Float(), "unit": Str()}),
        Optional("cv_table"): cv_table_description_schema,
        Optional("gas_lift_valve_opening_type"): Enum(['minimum_pressure_difference', 'pressure_operated']),
        Optional("minimum_pressure_difference"): Map({"value": Float(), "unit": Str()}),
        Optional("bellows_reference_pressure"): Map({"value": Float(), "unit": Str()}),
        Optional("bellows_reference_temperature"): Map({"value": Float(), "unit": Str()}),
        Optional("port_to_bellows_area_ratio"): Map({"value": Float(), "unit": Str()}),
        Optional("opening_input_type"): Enum(['constant', 'curve']),
        Optional("opening"): Map({"value": Float(), "unit": Str()}),
        Optional("opening_curve"): Map(
            {
                "image": Map({"values": Seq(Float()), "unit": Str()}),
                "domain": Map({"values": Seq(Float()), "unit": Str()}),
            }
        ),
        Optional("target_pipe_name"): Str(),
        Optional("target_position"): Map({"value": Float(), "unit": Str()}),
        Optional("target_location"): Enum(['main', 'annulus', 'not_defined']),
        Optional("backflow"): Bool(),
        Optional("backpressure"): Map({"value": Float(), "unit": Str()}),
    }
)
positional_pipe_trend_description_schema = Map(
    {
        Optional("name"): Str(),
        "curve_names": Seq(Str()),
        "location": Enum(['main', 'annulus', 'not_defined']),
        "position": Map({"value": Float(), "unit": Str()}),
        "element_name": Str(),
        Optional("surge_volume_options"): surge_volume_options_description_schema,
    }
)
profile_description_schema = Map(
    {
        Optional("x_and_y"): x_and_y_description_schema,
        Optional("length_and_elevation"): length_and_elevation_description_schema,
    }
)
pump_equipment_description_schema = Map(
    {
        "position": Map({"value": Float(), "unit": Str()}),
        Optional("type"): Enum(['constant_pressure', 'table_interpolation']),
        Optional("pressure_boost"): Map({"value": Float(), "unit": Str()}),
        Optional("thermal_efficiency"): Map({"value": Float(), "unit": Str()}),
        Optional("table"): table_pump_description_schema,
        Optional("speed_curve"): speed_curve_description_schema,
        Optional("speed_curve_interpolation_type"): Enum(['constant', 'linear', 'quadratic']),
        Optional("flow_direction"): Enum(['forward', 'backward']),
    }
)
pvt_model_combined_description_schema = Map(
    {
        Optional("reference_pvt_model"): Str(),
        Optional("fluids"): MapPattern(Str(), combined_fluid_description_schema),
    }
)
table_ipr_description_schema = Map(
    {
        Optional("well_index_phase"): Enum(['well_index_phase_gas', 'well_index_phase_oil', 'well_index_phase_water', 'well_index_phase_liquid']),
        Optional("table"): ipr_curve_description_schema,
    }
)
tracers_description_schema = Map(
    {
        Optional("constant_coefficients"): MapPattern(Str(), tracer_model_constant_coefficients_description_schema),
    }
)
valve_equipment_description_schema = Map(
    {
        "position": Map({"value": Float(), "unit": Str()}),
        Optional("type"): Enum(['perkins_valve', 'choke_valve_with_flow_coefficient', 'check_valve']),
        Optional("diameter"): Map({"value": Float(), "unit": Str()}),
        Optional("flow_direction"): Enum(['forward', 'backward']),
        Optional("opening_type"): Enum(['constant_opening', 'table_interpolation']),
        Optional("opening"): Map({"value": Float(), "unit": Str()}),
        Optional("opening_curve_interpolation_type"): Enum(['constant', 'linear', 'quadratic']),
        Optional("opening_curve"): Map(
            {
                "image": Map({"values": Seq(Float()), "unit": Str()}),
                "domain": Map({"values": Seq(Float()), "unit": Str()}),
            }
        ),
        Optional("cv_table"): cv_table_description_schema,
    }
)
wall_description_schema = Map(
    {
        "name": Str(),
        Optional("inner_roughness"): Map({"value": Float(), "unit": Str()}),
        Optional("wall_layer_container"): Seq(wall_layer_description_schema),
    }
)
annulus_equipment_description_schema = Map(
    {
        Optional("leaks"): MapPattern(Str(), leak_equipment_description_schema),
        Optional("gas_lift_valves"): MapPattern(Str(), gas_lift_valve_equipment_description_schema),
    }
)
equipment_description_schema = Map(
    {
        Optional("mass_sources"): MapPattern(Str(), mass_source_equipment_description_schema),
        Optional("pumps"): MapPattern(Str(), pump_equipment_description_schema),
        Optional("valves"): MapPattern(Str(), valve_equipment_description_schema),
        Optional("reservoir_inflows"): MapPattern(Str(), reservoir_inflow_equipment_description_schema),
        Optional("heat_sources"): MapPattern(Str(), heat_source_equipment_description_schema),
        Optional("compressors"): MapPattern(Str(), compressor_equipment_description_schema),
        Optional("leaks"): MapPattern(Str(), leak_equipment_description_schema),
        Optional("pigs"): MapPattern(Str(), pig_equipment_description_schema),
    }
)
ipr_models_description_schema = Map(
    {
        Optional("linear_models"): MapPattern(Str(), linear_ipr_description_schema),
        Optional("table_models"): MapPattern(Str(), table_ipr_description_schema),
    }
)
initial_conditions_description_schema = Map(
    {
        Optional("pressures"): initial_pressures_description_schema,
        Optional("volume_fractions"): initial_volume_fractions_description_schema,
        Optional("tracers_mass_fractions"): initial_tracers_mass_fractions_description_schema,
        Optional("velocities"): initial_velocities_description_schema,
        Optional("temperatures"): initial_temperatures_description_schema,
        Optional("fluid"): Str(),
    }
)
node_description_schema = Map(
    {
        "name": Str(),
        "node_type": Enum(['internal_node', 'mass_source_boundary', 'pressure_boundary', 'separator_node', 'controller_node']),
        Optional("pvt_model"): Str(),
        Optional("pressure_properties"): pressure_node_properties_description_schema,
        Optional("mass_source_properties"): mass_source_node_properties_description_schema,
        Optional("internal_properties"): internal_node_properties_description_schema,
        Optional("separator_properties"): separator_node_properties_description_schema,
        Optional("controller_properties"): controller_node_properties_description_schema,
    }
)
pvt_model_compositional_description_schema = Map(
    {
        Optional("equation_of_state_type"): Enum(['pvt_compositional_peng_robinson', 'pvt_compositional_soave_redlich_kwong']),
        Optional("surface_tension_model_type"): Enum(['WeinaugKatz', 'LeeChien', 'SchechterGuo']),
        Optional("viscosity_model"): Enum(['corresponding_states_principle', 'lohrenz_bray_clark']),
        Optional("heavy_components"): Seq(heavy_component_description_schema),
        Optional("light_components"): Seq(light_component_description_schema),
        Optional("fluids"): MapPattern(Str(), compositional_fluid_description_schema),
    }
)
trends_output_description_schema = Map(
    {
        Optional("positional_pipe_trends"): Seq(positional_pipe_trend_description_schema),
        Optional("overall_pipe_trends"): Seq(overall_pipe_trend_description_schema),
        Optional("global_trends"): Seq(global_trend_description_schema),
        Optional("equipment_trends"): Seq(equipment_trend_description_schema),
        Optional("separator_trends"): Seq(separator_trend_description_schema),
        Optional("controller_trends"): Seq(controller_trend_description_schema),
    }
)
annulus_description_schema = Map(
    {
        "has_annulus_flow": Bool(),
        Optional("pvt_model"): Str(),
        Optional("initial_conditions"): initial_conditions_description_schema,
        Optional("equipment"): annulus_equipment_description_schema,
        "top_node": Str(),
    }
)
case_output_description_schema = Map(
    {
        Optional("automatic_trend_frequency"): Bool(),
        Optional("trends"): trends_output_description_schema,
        Optional("trend_frequency"): Map({"value": Float(), "unit": Str()}),
        Optional("automatic_profile_frequency"): Bool(),
        Optional("profiles"): Seq(profile_output_description_schema),
        Optional("profile_frequency"): Map({"value": Float(), "unit": Str()}),
    }
)
pipe_description_schema = Map(
    {
        "name": Str(),
        "source": Str(),
        "target": Str(),
        Optional("source_port"): Enum(['port', 'left_annulus_port', 'right_annulus_port']),
        Optional("target_port"): Enum(['port', 'left_annulus_port', 'right_annulus_port']),
        Optional("pvt_model"): Str(),
        Optional("profile"): profile_description_schema,
        Optional("equipment"): equipment_description_schema,
        Optional("environment"): environment_description_schema,
        Optional("segments"): pipe_segments_description_schema,
        Optional("initial_conditions"): initial_conditions_description_schema,
        Optional("flow_pattern_model"): Enum(['unit_cell', 'regime_capturing']),
        Optional("regime_capturing_mesh_threshold"): Map({"value": Float(), "unit": Str()}),
    }
)
pvt_models_description_schema = Map(
    {
        Optional("default_model"): Str(),
        Optional("tables"): MapPattern(Str(), Str()),
        Optional("correlations"): MapPattern(Str(), pvt_model_correlation_description_schema),
        Optional("compositional"): MapPattern(Str(), pvt_model_compositional_description_schema),
        Optional("combined"): MapPattern(Str(), pvt_model_combined_description_schema),
    }
)
well_description_schema = Map(
    {
        "name": Str(),
        Optional("pvt_model"): Str(),
        Optional("stagnant_fluid"): Str(),
        Optional("profile"): profile_description_schema,
        Optional("casing"): casing_description_schema,
        Optional("annulus"): annulus_description_schema,
        Optional("formation"): formation_description_schema,
        "top_node": Str(),
        "bottom_node": Str(),
        Optional("environment"): environment_description_schema,
        Optional("initial_conditions"): initial_conditions_description_schema,
        Optional("equipment"): equipment_description_schema,
    }
)
case_description_schema = Map(
    {
        Optional("name"): Str(),
        Optional("physics"): physics_description_schema,
        Optional("time_options"): time_options_description_schema,
        Optional("numerical_options"): numerical_options_description_schema,
        Optional("ipr_models"): ipr_models_description_schema,
        Optional("pvt_models"): pvt_models_description_schema,
        Optional("tracers"): tracers_description_schema,
        Optional("outputs"): case_output_description_schema,
        Optional("pipes"): Seq(pipe_description_schema),
        Optional("nodes"): Seq(node_description_schema),
        Optional("wells"): Seq(well_description_schema),
        Optional("materials"): Seq(material_description_schema),
        Optional("walls"): Seq(wall_description_schema),
    }
)
<<<<<<< HEAD
# [[[end]]]
=======
# [[[end]]] (checksum: 890908f4d703c94a0ead1cd310571777)
>>>>>>> 2a103840
# fmt: on<|MERGE_RESOLUTION|>--- conflicted
+++ resolved
@@ -382,16 +382,17 @@
         Optional("restart_filepath"): Str(),
         Optional("keep_former_results"): Bool(),
         Optional("emulsion_model_enabled"): Bool(),
-<<<<<<< HEAD
         Optional("emulsion_relative_viscosity_model"): Enum(['model_default', 'taylor1932', 'brinkman1952', 'mooney1951a', 'mooney1951b', 'from_plugin', 'pal_rhodes1989', 'ronningsen1995', 'volumetric_weight', 'woelflin_1942', 'barnea_mizrahi1976', 'table_based']),
         Optional("emulsion_pal_rhodes_phi_rel_100"): Map({"value": Float(), "unit": Str()}),
         Optional("emulsion_woelflin_a"): Map({"value": Float(), "unit": Str()}),
         Optional("emulsion_woelflin_b"): Map({"value": Float(), "unit": Str()}),
         Optional("emulsion_table_based_rel_visc_curve"): Map(
-=======
-        Optional("emulsion_relative_viscosity_model"): Enum(['model_default', 'taylor1932', 'brinkman1952', 'mooney1951a', 'mooney1951b', 'from_plugin']),
+            {
+                "image": Map({"values": Seq(Float()), "unit": Str()}),
+                "domain": Map({"values": Seq(Float()), "unit": Str()}),
+            }
+        ),
         Optional("emulsion_relative_viscosity_tuning_factor"): Map(
->>>>>>> 2a103840
             {
                 "image": Map({"values": Seq(Float()), "unit": Str()}),
                 "domain": Map({"values": Seq(Float()), "unit": Str()}),
@@ -1111,9 +1112,5 @@
         Optional("walls"): Seq(wall_description_schema),
     }
 )
-<<<<<<< HEAD
-# [[[end]]]
-=======
-# [[[end]]] (checksum: 890908f4d703c94a0ead1cd310571777)
->>>>>>> 2a103840
+# [[[end]]] (checksum: 33a59c90d11bcb722e862ee6d79ec8b4)
 # fmt: on