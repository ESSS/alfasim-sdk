# fmt: off
# #[[[cog
# import cog
# from alfasim_sdk import CaseDescription
# from alfasim_sdk._internal.alfacase.generate_schema import get_all_classes_that_needs_schema, generate_alfacase_schema
# cog.out("from strictyaml import Any, Bool, Enum, Int, Map, MapPattern, Optional, Seq, Str, Float # noreorder")
# cog.out("\n\n")
# cog.out("\n\n")
# list_of_classes_that_needs_schema = get_all_classes_that_needs_schema(CaseDescription)
# for class_ in list_of_classes_that_needs_schema:
#    cog.out(generate_alfacase_schema(class_))
# ]]]
from strictyaml import Any, Bool, Enum, Int, Map, MapPattern, Optional, Seq, Str, Float # noreorder



bip_description_schema = Map(
    {
        "component_1": Str(),
        "component_2": Str(),
        "value": Float(),
    }
)
casing_section_description_schema = Map(
    {
        "name": Str(),
        "hanger_depth": Map({"value": Float(), "unit": Str()}),
        "settings_depth": Map({"value": Float(), "unit": Str()}),
        "hole_diameter": Map({"value": Float(), "unit": Str()}),
        "outer_diameter": Map({"value": Float(), "unit": Str()}),
        "inner_diameter": Map({"value": Float(), "unit": Str()}),
        "inner_roughness": Map({"value": Float(), "unit": Str()}),
        Optional("material"): Str(),
        "top_of_filler": Map({"value": Float(), "unit": Str()}),
        Optional("filler_material"): Str(),
        Optional("material_above_filler"): Str(),
    }
)
combined_fluid_description_schema = Map(
    {
        Optional("pvt_model"): Str(),
    }
)
composition_description_schema = Map(
    {
        "component": Str(),
        Optional("molar_fraction"): Map({"value": Float(), "unit": Str()}),
        Optional("reference_enthalpy"): Map({"value": Float(), "unit": Str()}),
    }
)
compressor_pressure_table_description_schema = Map(
    {
        Optional("speed_entries"): Map({"values": Seq(Float()), "unit": Str()}),
        Optional("corrected_mass_flow_rate_entries"): Map({"values": Seq(Float()), "unit": Str()}),
        Optional("pressure_ratio_table"): Map({"values": Seq(Float()), "unit": Str()}),
        Optional("isentropic_efficiency_table"): Map({"values": Seq(Float()), "unit": Str()}),
    }
)
controller_input_signal_properties_description_schema = Map(
    {
        Optional("target_variable"): Str(),
        Optional("input_trend_name"): Str(),
        Optional("unit"): Str(),
    }
)
controller_output_signal_properties_description_schema = Map(
    {
        Optional("controlled_property"): Str(),
        Optional("unit"): Str(),
        Optional("network_element_name"): Str(),
        Optional("min_value"): Float(),
        Optional("max_value"): Float(),
        Optional("max_rate_of_change"): Float(),
    }
)
controller_trend_description_schema = Map(
    {
        Optional("name"): Str(),
        "curve_names": Seq(Str()),
        "element_name": Str(),
    }
)
cv_table_description_schema = Map(
    {
        Optional("opening"): Map({"values": Seq(Float()), "unit": Str()}),
        Optional("flow_coefficient"): Map({"values": Seq(Float()), "unit": Str()}),
    }
)
environment_property_description_schema = Map(
    {
        "position": Map({"value": Float(), "unit": Str()}),
        "temperature": Map({"value": Float(), "unit": Str()}),
        "type": Enum(['walls_and_environment_heat_transfer_coefficient', 'walls_and_water_heat_transfer_coefficient_model', 'walls_and_air_heat_transfer_coefficient_model', 'overall_heat_transfer_coefficient_model', 'walls_without_environment_heat_transfer_coefficient']),
        Optional("heat_transfer_coefficient"): Map({"value": Float(), "unit": Str()}),
        Optional("overall_heat_transfer_coefficient"): Map({"value": Float(), "unit": Str()}),
        Optional("fluid_velocity"): Map({"value": Float(), "unit": Str()}),
    }
)
equipment_trend_description_schema = Map(
    {
        Optional("name"): Str(),
        "curve_names": Seq(Str()),
        "element_name": Str(),
    }
)
formation_layer_description_schema = Map(
    {
        "name": Str(),
        "start": Map({"value": Float(), "unit": Str()}),
        Optional("material"): Str(),
    }
)
gas_lift_valve_equipment_description_schema = Map(
    {
        "position": Map({"value": Float(), "unit": Str()}),
        "diameter": Map({"value": Float(), "unit": Str()}),
        "valve_type": Enum(['perkins_valve', 'choke_valve_with_flow_coefficient', 'check_valve']),
        "delta_p_min": Map({"value": Float(), "unit": Str()}),
        "discharge_coefficient": Map({"value": Float(), "unit": Str()}),
    }
)
global_trend_description_schema = Map(
    {
        Optional("name"): Str(),
        "curve_names": Seq(Str()),
    }
)
heat_source_equipment_description_schema = Map(
    {
        "start": Map({"value": Float(), "unit": Str()}),
        "length": Map({"value": Float(), "unit": Str()}),
        Optional("power_input_type"): Enum(['constant', 'curve']),
        Optional("power"): Map({"value": Float(), "unit": Str()}),
        Optional("power_curve"): Map(
            {
                "image": Map({"values": Seq(Float()), "unit": Str()}),
                "domain": Map({"values": Seq(Float()), "unit": Str()}),
            }
        ),
    }
)
heavy_component_description_schema = Map(
    {
        "name": Str(),
        "scn": Int(),
        Optional("MW"): Map({"value": Float(), "unit": Str()}),
        Optional("rho"): Map({"value": Float(), "unit": Str()}),
    }
)
ipr_curve_description_schema = Map(
    {
        Optional("pressure_difference"): Map({"values": Seq(Float()), "unit": Str()}),
        Optional("flow_rate"): Map({"values": Seq(Float()), "unit": Str()}),
    }
)
internal_node_properties_description_schema = Map(
    {
        Optional("fluid"): Str(),
    }
)
length_and_elevation_description_schema = Map(
    {
        Optional("length"): Map({"values": Seq(Float()), "unit": Str()}),
        Optional("elevation"): Map({"values": Seq(Float()), "unit": Str()}),
    }
)
light_component_description_schema = Map(
    {
        "name": Str(),
        Optional("Pc"): Map({"value": Float(), "unit": Str()}),
        Optional("Tc"): Map({"value": Float(), "unit": Str()}),
        Optional("Vc"): Map({"value": Float(), "unit": Str()}),
        Optional("omega"): Map({"value": Float(), "unit": Str()}),
        Optional("MW"): Map({"value": Float(), "unit": Str()}),
        Optional("Tb"): Map({"value": Float(), "unit": Str()}),
        Optional("Parachor"): Map({"value": Float(), "unit": Str()}),
        Optional("Cp_0"): Map({"value": Float(), "unit": Str()}),
        Optional("Cp_1"): Map({"value": Float(), "unit": Str()}),
        Optional("Cp_2"): Map({"value": Float(), "unit": Str()}),
        Optional("Cp_3"): Map({"value": Float(), "unit": Str()}),
        Optional("Cp_4"): Map({"value": Float(), "unit": Str()}),
    }
)
linear_ipr_description_schema = Map(
    {
        Optional("well_index_phase"): Enum(['well_index_phase_gas', 'well_index_phase_oil', 'well_index_phase_water', 'well_index_phase_liquid']),
        Optional("min_pressure_difference"): Map({"value": Float(), "unit": Str()}),
        Optional("well_index_input_type"): Enum(['constant', 'curve']),
        Optional("well_index"): Map({"value": Float(), "unit": Str()}),
        Optional("well_index_curve"): Map(
            {
                "image": Map({"values": Seq(Float()), "unit": Str()}),
                "domain": Map({"values": Seq(Float()), "unit": Str()}),
            }
        ),
    }
)
mass_source_equipment_description_schema = Map(
    {
        Optional("fluid"): Str(),
        Optional("tracer_mass_fraction"): Map({"values": Seq(Float()), "unit": Str()}),
        Optional("temperature_input_type"): Enum(['constant', 'curve']),
        Optional("temperature"): Map({"value": Float(), "unit": Str()}),
        Optional("temperature_curve"): Map(
            {
                "image": Map({"values": Seq(Float()), "unit": Str()}),
                "domain": Map({"values": Seq(Float()), "unit": Str()}),
            }
        ),
        Optional("source_type"): Enum(['mass_source_type_mass_flow_rates', 'mass_source_type_all_volumetric_flow_rates', 'mass_source_type_flow_rate_oil_gor_wc', 'mass_source_type_flow_rate_gas_gor_wc', 'mass_source_type_flow_rate_water_gor_wc', 'mass_source_type_total_mass_flow_rate_pvt_split']),
        Optional("volumetric_flow_rates_std_input_type"): Enum(['constant', 'curve']),
        Optional("volumetric_flow_rates_std"): MapPattern(Str(), Map({"value": Float(), "unit": Str()})),
        Optional("volumetric_flow_rates_std_curve"): MapPattern(
            Str(),
            Map(
                {
                    "image": Map({"values": Seq(Float()), "unit": Str()}),
                    "domain": Map({"values": Seq(Float()), "unit": Str()}),
                }
            ),
        ),
        Optional("mass_flow_rates_input_type"): Enum(['constant', 'curve']),
        Optional("mass_flow_rates"): MapPattern(Str(), Map({"value": Float(), "unit": Str()})),
        Optional("mass_flow_rates_curve"): MapPattern(
            Str(),
            Map(
                {
                    "image": Map({"values": Seq(Float()), "unit": Str()}),
                    "domain": Map({"values": Seq(Float()), "unit": Str()}),
                }
            ),
        ),
        Optional("total_mass_flow_rate_input_type"): Enum(['constant', 'curve']),
        Optional("total_mass_flow_rate"): Map({"value": Float(), "unit": Str()}),
        Optional("total_mass_flow_rate_curve"): Map(
            {
                "image": Map({"values": Seq(Float()), "unit": Str()}),
                "domain": Map({"values": Seq(Float()), "unit": Str()}),
            }
        ),
        Optional("water_cut_input_type"): Enum(['constant', 'curve']),
        Optional("water_cut"): Map({"value": Float(), "unit": Str()}),
        Optional("water_cut_curve"): Map(
            {
                "image": Map({"values": Seq(Float()), "unit": Str()}),
                "domain": Map({"values": Seq(Float()), "unit": Str()}),
            }
        ),
        Optional("gas_oil_ratio_input_type"): Enum(['constant', 'curve']),
        Optional("gas_oil_ratio"): Map({"value": Float(), "unit": Str()}),
        Optional("gas_oil_ratio_curve"): Map(
            {
                "image": Map({"values": Seq(Float()), "unit": Str()}),
                "domain": Map({"values": Seq(Float()), "unit": Str()}),
            }
        ),
        "position": Map({"value": Float(), "unit": Str()}),
    }
)
mass_source_node_properties_description_schema = Map(
    {
        Optional("fluid"): Str(),
        Optional("tracer_mass_fraction"): Map({"values": Seq(Float()), "unit": Str()}),
        Optional("temperature_input_type"): Enum(['constant', 'curve']),
        Optional("temperature"): Map({"value": Float(), "unit": Str()}),
        Optional("temperature_curve"): Map(
            {
                "image": Map({"values": Seq(Float()), "unit": Str()}),
                "domain": Map({"values": Seq(Float()), "unit": Str()}),
            }
        ),
        Optional("source_type"): Enum(['mass_source_type_mass_flow_rates', 'mass_source_type_all_volumetric_flow_rates', 'mass_source_type_flow_rate_oil_gor_wc', 'mass_source_type_flow_rate_gas_gor_wc', 'mass_source_type_flow_rate_water_gor_wc', 'mass_source_type_total_mass_flow_rate_pvt_split']),
        Optional("volumetric_flow_rates_std_input_type"): Enum(['constant', 'curve']),
        Optional("volumetric_flow_rates_std"): MapPattern(Str(), Map({"value": Float(), "unit": Str()})),
        Optional("volumetric_flow_rates_std_curve"): MapPattern(
            Str(),
            Map(
                {
                    "image": Map({"values": Seq(Float()), "unit": Str()}),
                    "domain": Map({"values": Seq(Float()), "unit": Str()}),
                }
            ),
        ),
        Optional("mass_flow_rates_input_type"): Enum(['constant', 'curve']),
        Optional("mass_flow_rates"): MapPattern(Str(), Map({"value": Float(), "unit": Str()})),
        Optional("mass_flow_rates_curve"): MapPattern(
            Str(),
            Map(
                {
                    "image": Map({"values": Seq(Float()), "unit": Str()}),
                    "domain": Map({"values": Seq(Float()), "unit": Str()}),
                }
            ),
        ),
        Optional("total_mass_flow_rate_input_type"): Enum(['constant', 'curve']),
        Optional("total_mass_flow_rate"): Map({"value": Float(), "unit": Str()}),
        Optional("total_mass_flow_rate_curve"): Map(
            {
                "image": Map({"values": Seq(Float()), "unit": Str()}),
                "domain": Map({"values": Seq(Float()), "unit": Str()}),
            }
        ),
        Optional("water_cut_input_type"): Enum(['constant', 'curve']),
        Optional("water_cut"): Map({"value": Float(), "unit": Str()}),
        Optional("water_cut_curve"): Map(
            {
                "image": Map({"values": Seq(Float()), "unit": Str()}),
                "domain": Map({"values": Seq(Float()), "unit": Str()}),
            }
        ),
        Optional("gas_oil_ratio_input_type"): Enum(['constant', 'curve']),
        Optional("gas_oil_ratio"): Map({"value": Float(), "unit": Str()}),
        Optional("gas_oil_ratio_curve"): Map(
            {
                "image": Map({"values": Seq(Float()), "unit": Str()}),
                "domain": Map({"values": Seq(Float()), "unit": Str()}),
            }
        ),
    }
)
material_description_schema = Map(
    {
        "name": Str(),
        Optional("material_type"): Enum(['solid', 'fluid']),
        Optional("density"): Map({"value": Float(), "unit": Str()}),
        Optional("thermal_conductivity"): Map({"value": Float(), "unit": Str()}),
        Optional("heat_capacity"): Map({"value": Float(), "unit": Str()}),
        Optional("inner_emissivity"): Map({"value": Float(), "unit": Str()}),
        Optional("outer_emissivity"): Map({"value": Float(), "unit": Str()}),
        Optional("expansion"): Map({"value": Float(), "unit": Str()}),
        Optional("viscosity"): Map({"value": Float(), "unit": Str()}),
    }
)
numerical_options_description_schema = Map(
    {
        Optional("nonlinear_solver_type"): Enum(['nonlinear_solver_newton_basic', 'nonlinear_solver_newton_backtracking', 'nonlinear_solver_alfasim_quasi_newton']),
        Optional("tolerance"): Float(),
        Optional("maximum_iterations"): Int(),
        Optional("maximum_timestep_change_factor"): Float(),
        Optional("maximum_cfl_value"): Float(),
        Optional("relaxed_tolerance"): Float(),
        Optional("divergence_tolerance"): Float(),
        Optional("friction_factor_evaluation_strategy"): Enum(['time_explicit', 'newton_explicit', 'implicit']),
        Optional("simulation_mode"): Enum(['default', 'robust']),
        Optional("enable_solver_caching"): Bool(),
        Optional("caching_rtol"): Float(),
        Optional("caching_atol"): Float(),
        Optional("always_repeat_timestep"): Bool(),
    }
)
open_hole_description_schema = Map(
    {
        "name": Str(),
        "length": Map({"value": Float(), "unit": Str()}),
        "diameter": Map({"value": Float(), "unit": Str()}),
        "inner_roughness": Map({"value": Float(), "unit": Str()}),
    }
)
overall_pipe_trend_description_schema = Map(
    {
        Optional("name"): Str(),
        "curve_names": Seq(Str()),
        "location": Enum(['main', 'annulus', 'not_defined']),
        "element_name": Str(),
    }
)
packer_description_schema = Map(
    {
        "name": Str(),
        "position": Map({"value": Float(), "unit": Str()}),
        Optional("material_above"): Str(),
    }
)
physics_description_schema = Map(
    {
        Optional("hydrodynamic_model"): Enum(['hydrodynamic_model_2_fields', 'hydrodynamic_model_4_fields', 'hydrodynamic_model_3_layers_gas_oil_water', 'hydrodynamic_model_5_fields_solid', 'hydrodynamic_model_5_fields_water', 'hydrodynamic_model_5_fields_co2', 'hydrodynamic_model_3_layers_no_bubble_gas_oil_water', 'hydrodynamic_model_3_layers_water_with_co2', 'hydrodynamic_model_3_layers_7_fields_gas_oil_water', 'hydrodynamic_model_3_layers_9_fields_gas_oil_water']),
        Optional("simulation_regime"): Enum(['simulation_regime_transient', 'simulation_regime_steady_state']),
        Optional("energy_model"): Enum(['no_model', 'global_model', 'layers_model']),
        Optional("solids_model"): Enum(['no_model', 'thomas1965_equilibrium', 'mills1985_equilibrium', 'santamaria2010_equilibrium', 'from_plugin']),
        Optional("solids_model_plugin_id"): Str(),
        Optional("initial_condition_strategy"): Enum(['constant', 'steady_state', 'restart']),
        Optional("restart_filepath"): Str(),
        Optional("keep_former_results"): Bool(),
        Optional("emulsion_model_enabled"): Bool(),
        Optional("emulsion_relative_viscosity_model"): Enum(['model_default', 'taylor1932', 'brinkman1952', 'mooney1951a', 'mooney1951b', 'pal_rhodes1989', 'ronningsen1995', 'volumetric_weight', 'woelflin_1942', 'barnea_mizrahi1976', 'table_based', 'from_plugin']),
        Optional("emulsion_pal_rhodes_phi_rel_100"): Map({"value": Float(), "unit": Str()}),
        Optional("emulsion_woelflin_a"): Map({"value": Float(), "unit": Str()}),
        Optional("emulsion_woelflin_b"): Map({"value": Float(), "unit": Str()}),
        Optional("emulsion_table_based_rel_visc_curve"): Map(
            {
                "image": Map({"values": Seq(Float()), "unit": Str()}),
                "domain": Map({"values": Seq(Float()), "unit": Str()}),
            }
        ),
        Optional("emulsion_relative_viscosity_tuning_factor"): Map(
            {
                "image": Map({"values": Seq(Float()), "unit": Str()}),
                "domain": Map({"values": Seq(Float()), "unit": Str()}),
            }
        ),
        Optional("emulsion_droplet_size_model"): Enum(['model_default', 'hinze1955', 'sleicher1962', 'brauner2001', 'boxall2012']),
        Optional("emulsion_inversion_point_model"): Enum(['model_default', 'brauner_and_ullmann_2002', 'brinkman1952_and_yeh1964', 'constant']),
        Optional("emulsion_inversion_water_cut"): Map({"value": Float(), "unit": Str()}),
        Optional("flash_model"): Enum(['hydrocarbon_only', 'hydrocarbon_and_water']),
        Optional("correlations_package"): Enum(['correlation_package_classical', 'correlation_package_alfasim', 'correlation_package_isdb_tests']),
    }
)
pig_equipment_description_schema = Map(
    {
        "diameter": Map({"value": Float(), "unit": Str()}),
        "position": Map({"value": Float(), "unit": Str()}),
        Optional("launch_times"): Map({"values": Seq(Float()), "unit": Str()}),
        Optional("mass_input_type"): Enum(['constant', 'curve']),
        Optional("mass"): Map({"value": Float(), "unit": Str()}),
        Optional("mass_curve"): Map(
            {
                "image": Map({"values": Seq(Float()), "unit": Str()}),
                "domain": Map({"values": Seq(Float()), "unit": Str()}),
            }
        ),
        Optional("static_force_input_type"): Enum(['constant', 'curve']),
        Optional("static_force"): Map({"value": Float(), "unit": Str()}),
        Optional("static_force_curve"): Map(
            {
                "image": Map({"values": Seq(Float()), "unit": Str()}),
                "domain": Map({"values": Seq(Float()), "unit": Str()}),
            }
        ),
        Optional("wall_friction_input_type"): Enum(['constant', 'curve']),
        Optional("wall_friction"): Map({"value": Float(), "unit": Str()}),
        Optional("wall_friction_curve"): Map(
            {
                "image": Map({"values": Seq(Float()), "unit": Str()}),
                "domain": Map({"values": Seq(Float()), "unit": Str()}),
            }
        ),
        Optional("linear_friction_input_type"): Enum(['constant', 'curve']),
        Optional("linear_friction"): Map({"value": Float(), "unit": Str()}),
        Optional("linear_friction_curve"): Map(
            {
                "image": Map({"values": Seq(Float()), "unit": Str()}),
                "domain": Map({"values": Seq(Float()), "unit": Str()}),
            }
        ),
        Optional("quadratic_friction_input_type"): Enum(['constant', 'curve']),
        Optional("quadratic_friction"): Map({"value": Float(), "unit": Str()}),
        Optional("quadratic_friction_curve"): Map(
            {
                "image": Map({"values": Seq(Float()), "unit": Str()}),
                "domain": Map({"values": Seq(Float()), "unit": Str()}),
            }
        ),
        Optional("trap_mode"): Enum(['automatic', 'user_defined']),
        Optional("trap_position"): Map({"value": Float(), "unit": Str()}),
        Optional("trap_pipe_name"): Str(),
        Optional("route_mode"): Enum(['automatic', 'user_defined']),
        Optional("pipe_route_names"): Seq(Str()),
    }
)
pipe_segments_description_schema = Map(
    {
        "start_positions": Map({"values": Seq(Float()), "unit": Str()}),
        "diameters": Map({"values": Seq(Float()), "unit": Str()}),
        "roughnesses": Map({"values": Seq(Float()), "unit": Str()}),
        Optional("wall_names"): Seq(Str()),
    }
)
plugin_description_schema = Map(
    {
        Optional("name"): Str(),
        Optional("gui_models"): MapPattern(Str(), Any()),
        Optional("is_enabled"): Bool(),
    }
)
pressure_container_description_schema = Map(
    {
        Optional("positions"): Map({"values": Seq(Float()), "unit": Str()}),
        Optional("pressures"): Map({"values": Seq(Float()), "unit": Str()}),
    }
)
pressure_node_properties_description_schema = Map(
    {
        Optional("pressure_input_type"): Enum(['constant', 'curve']),
        Optional("pressure"): Map({"value": Float(), "unit": Str()}),
        Optional("pressure_curve"): Map(
            {
                "image": Map({"values": Seq(Float()), "unit": Str()}),
                "domain": Map({"values": Seq(Float()), "unit": Str()}),
            }
        ),
        Optional("temperature_input_type"): Enum(['constant', 'curve']),
        Optional("temperature"): Map({"value": Float(), "unit": Str()}),
        Optional("temperature_curve"): Map(
            {
                "image": Map({"values": Seq(Float()), "unit": Str()}),
                "domain": Map({"values": Seq(Float()), "unit": Str()}),
            }
        ),
        Optional("fluid"): Str(),
        Optional("tracer_mass_fraction"): Map({"values": Seq(Float()), "unit": Str()}),
        Optional("split_type"): Enum(['mass_inflow_split_type_constant_volume_fraction', 'mass_inflow_split_type_constant_mass_fraction', 'mass_inflow_split_type_pvt', 'mass_inflow_split_type_pvt_user_gor_wc', 'mass_inflow_split_type_pvt_user_glr_wc']),
        Optional("mass_fractions_input_type"): Enum(['constant', 'curve']),
        Optional("mass_fractions"): MapPattern(Str(), Map({"value": Float(), "unit": Str()})),
        Optional("mass_fractions_curve"): MapPattern(
            Str(),
            Map(
                {
                    "image": Map({"values": Seq(Float()), "unit": Str()}),
                    "domain": Map({"values": Seq(Float()), "unit": Str()}),
                }
            ),
        ),
        Optional("volume_fractions_input_type"): Enum(['constant', 'curve']),
        Optional("volume_fractions"): MapPattern(Str(), Map({"value": Float(), "unit": Str()})),
        Optional("volume_fractions_curve"): MapPattern(
            Str(),
            Map(
                {
                    "image": Map({"values": Seq(Float()), "unit": Str()}),
                    "domain": Map({"values": Seq(Float()), "unit": Str()}),
                }
            ),
        ),
        Optional("gas_liquid_ratio_input_type"): Enum(['constant', 'curve']),
        Optional("gas_liquid_ratio"): Map({"value": Float(), "unit": Str()}),
        Optional("gas_liquid_ratio_curve"): Map(
            {
                "image": Map({"values": Seq(Float()), "unit": Str()}),
                "domain": Map({"values": Seq(Float()), "unit": Str()}),
            }
        ),
        Optional("gas_oil_ratio_input_type"): Enum(['constant', 'curve']),
        Optional("gas_oil_ratio"): Map({"value": Float(), "unit": Str()}),
        Optional("gas_oil_ratio_curve"): Map(
            {
                "image": Map({"values": Seq(Float()), "unit": Str()}),
                "domain": Map({"values": Seq(Float()), "unit": Str()}),
            }
        ),
        Optional("water_cut_input_type"): Enum(['constant', 'curve']),
        Optional("water_cut"): Map({"value": Float(), "unit": Str()}),
        Optional("water_cut_curve"): Map(
            {
                "image": Map({"values": Seq(Float()), "unit": Str()}),
                "domain": Map({"values": Seq(Float()), "unit": Str()}),
            }
        ),
    }
)
profile_output_description_schema = Map(
    {
        "curve_names": Seq(Str()),
        "location": Enum(['main', 'annulus', 'not_defined']),
        "element_name": Str(),
    }
)
pvt_model_correlation_description_schema = Map(
    {
        Optional("oil_density_std"): Map({"value": Float(), "unit": Str()}),
        Optional("gas_density_std"): Map({"value": Float(), "unit": Str()}),
        Optional("rs_sat"): Map({"value": Float(), "unit": Str()}),
        Optional("pvt_correlation_package"): Enum(['pvt_correlation_package_lasater', 'pvt_correlation_package_standing', 'pvt_correlation_package_vazquez_beggs', 'pvt_correlation_package_glaso']),
        Optional("h2s_mol_frac"): Map({"value": Float(), "unit": Str()}),
        Optional("co2_mol_frac"): Map({"value": Float(), "unit": Str()}),
        Optional("oil_viscosity"): Enum(['Egbogah']),
        Optional("gas_viscosity"): Enum(['Lee Gonzalez Eakin']),
        Optional("surface_tension"): Enum(['Baker Swerdloff']),
    }
)
referenced_pressure_container_description_schema = Map(
    {
        Optional("reference_coordinate"): Map({"value": Float(), "unit": Str()}),
        Optional("positions"): Map({"values": Seq(Float()), "unit": Str()}),
        Optional("pressures"): Map({"values": Seq(Float()), "unit": Str()}),
    }
)
referenced_temperatures_container_description_schema = Map(
    {
        Optional("reference_coordinate"): Map({"value": Float(), "unit": Str()}),
        Optional("positions"): Map({"values": Seq(Float()), "unit": Str()}),
        Optional("temperatures"): Map({"values": Seq(Float()), "unit": Str()}),
    }
)
referenced_tracers_mass_fractions_container_description_schema = Map(
    {
        Optional("reference_coordinate"): Map({"value": Float(), "unit": Str()}),
        Optional("positions"): Map({"values": Seq(Float()), "unit": Str()}),
        Optional("tracers_mass_fractions"): Seq(Map({"values": Seq(Float()), "unit": Str()})),
    }
)
referenced_velocities_container_description_schema = Map(
    {
        Optional("reference_coordinate"): Map({"value": Float(), "unit": Str()}),
        Optional("positions"): Map({"values": Seq(Float()), "unit": Str()}),
        Optional("velocities"): MapPattern(Str(), Map({"values": Seq(Float()), "unit": Str()})),
    }
)
referenced_volume_fractions_container_description_schema = Map(
    {
        Optional("reference_coordinate"): Map({"value": Float(), "unit": Str()}),
        Optional("positions"): Map({"values": Seq(Float()), "unit": Str()}),
        Optional("fractions"): MapPattern(Str(), Map({"values": Seq(Float()), "unit": Str()})),
    }
)
reservoir_inflow_equipment_description_schema = Map(
    {
        Optional("pressure_input_type"): Enum(['constant', 'curve']),
        Optional("pressure"): Map({"value": Float(), "unit": Str()}),
        Optional("pressure_curve"): Map(
            {
                "image": Map({"values": Seq(Float()), "unit": Str()}),
                "domain": Map({"values": Seq(Float()), "unit": Str()}),
            }
        ),
        Optional("temperature_input_type"): Enum(['constant', 'curve']),
        Optional("temperature"): Map({"value": Float(), "unit": Str()}),
        Optional("temperature_curve"): Map(
            {
                "image": Map({"values": Seq(Float()), "unit": Str()}),
                "domain": Map({"values": Seq(Float()), "unit": Str()}),
            }
        ),
        Optional("fluid"): Str(),
        Optional("tracer_mass_fraction"): Map({"values": Seq(Float()), "unit": Str()}),
        Optional("split_type"): Enum(['mass_inflow_split_type_constant_volume_fraction', 'mass_inflow_split_type_constant_mass_fraction', 'mass_inflow_split_type_pvt', 'mass_inflow_split_type_pvt_user_gor_wc', 'mass_inflow_split_type_pvt_user_glr_wc']),
        Optional("mass_fractions_input_type"): Enum(['constant', 'curve']),
        Optional("mass_fractions"): MapPattern(Str(), Map({"value": Float(), "unit": Str()})),
        Optional("mass_fractions_curve"): MapPattern(
            Str(),
            Map(
                {
                    "image": Map({"values": Seq(Float()), "unit": Str()}),
                    "domain": Map({"values": Seq(Float()), "unit": Str()}),
                }
            ),
        ),
        Optional("volume_fractions_input_type"): Enum(['constant', 'curve']),
        Optional("volume_fractions"): MapPattern(Str(), Map({"value": Float(), "unit": Str()})),
        Optional("volume_fractions_curve"): MapPattern(
            Str(),
            Map(
                {
                    "image": Map({"values": Seq(Float()), "unit": Str()}),
                    "domain": Map({"values": Seq(Float()), "unit": Str()}),
                }
            ),
        ),
        Optional("gas_liquid_ratio_input_type"): Enum(['constant', 'curve']),
        Optional("gas_liquid_ratio"): Map({"value": Float(), "unit": Str()}),
        Optional("gas_liquid_ratio_curve"): Map(
            {
                "image": Map({"values": Seq(Float()), "unit": Str()}),
                "domain": Map({"values": Seq(Float()), "unit": Str()}),
            }
        ),
        Optional("gas_oil_ratio_input_type"): Enum(['constant', 'curve']),
        Optional("gas_oil_ratio"): Map({"value": Float(), "unit": Str()}),
        Optional("gas_oil_ratio_curve"): Map(
            {
                "image": Map({"values": Seq(Float()), "unit": Str()}),
                "domain": Map({"values": Seq(Float()), "unit": Str()}),
            }
        ),
        Optional("water_cut_input_type"): Enum(['constant', 'curve']),
        Optional("water_cut"): Map({"value": Float(), "unit": Str()}),
        Optional("water_cut_curve"): Map(
            {
                "image": Map({"values": Seq(Float()), "unit": Str()}),
                "domain": Map({"values": Seq(Float()), "unit": Str()}),
            }
        ),
        "start": Map({"value": Float(), "unit": Str()}),
        "length": Map({"value": Float(), "unit": Str()}),
        Optional("productivity_ipr"): Str(),
        Optional("injectivity_ipr"): Str(),
    }
)
separator_node_properties_description_schema = Map(
    {
        Optional("environment_temperature"): Map({"value": Float(), "unit": Str()}),
        Optional("geometry"): Enum(['vertical_cylinder', 'horizontal_cylinder', 'sphere']),
        Optional("length"): Map({"value": Float(), "unit": Str()}),
        Optional("overall_heat_transfer_coefficient"): Map({"value": Float(), "unit": Str()}),
        Optional("diameter"): Map({"value": Float(), "unit": Str()}),
        Optional("nozzles"): MapPattern(Str(), Map({"value": Float(), "unit": Str()})),
        Optional("initial_phase_volume_fractions"): MapPattern(Str(), Map({"value": Float(), "unit": Str()})),
        Optional("gas_separation_efficiency"): Map({"value": Float(), "unit": Str()}),
        Optional("liquid_separation_efficiency"): Map({"value": Float(), "unit": Str()}),
    }
)
separator_trend_description_schema = Map(
    {
        Optional("name"): Str(),
        "curve_names": Seq(Str()),
        "element_name": Str(),
    }
)
speed_curve_description_schema = Map(
    {
        Optional("time"): Map({"values": Seq(Float()), "unit": Str()}),
        Optional("speed"): Map({"values": Seq(Float()), "unit": Str()}),
    }
)
surge_volume_options_description_schema = Map(
    {
        Optional("time_mode"): Enum(['all_simulation', 'user_defined']),
        Optional("drainage_mode"): Enum(['automatic', 'user_defined']),
        Optional("start_time"): Map({"value": Float(), "unit": Str()}),
        Optional("end_time"): Map({"value": Float(), "unit": Str()}),
        Optional("maximum_drainage_rate"): Map({"value": Float(), "unit": Str()}),
    }
)
table_pump_description_schema = Map(
    {
        Optional("speeds"): Map({"values": Seq(Float()), "unit": Str()}),
        Optional("void_fractions"): Map({"values": Seq(Float()), "unit": Str()}),
        Optional("flow_rates"): Map({"values": Seq(Float()), "unit": Str()}),
        Optional("pressure_boosts"): Map({"values": Seq(Float()), "unit": Str()}),
        Optional("heads"): Map({"values": Seq(Float()), "unit": Str()}),
        Optional("efficiencies"): Map({"values": Seq(Float()), "unit": Str()}),
        Optional("powers"): Map({"values": Seq(Float()), "unit": Str()}),
    }
)
temperatures_container_description_schema = Map(
    {
        Optional("positions"): Map({"values": Seq(Float()), "unit": Str()}),
        Optional("temperatures"): Map({"values": Seq(Float()), "unit": Str()}),
    }
)
time_options_description_schema = Map(
    {
        Optional("stop_on_steady_state"): Bool(),
        Optional("automatic_restart_autosave_frequency"): Bool(),
        Optional("initial_time"): Map({"value": Float(), "unit": Str()}),
        Optional("final_time"): Map({"value": Float(), "unit": Str()}),
        Optional("initial_timestep"): Map({"value": Float(), "unit": Str()}),
        Optional("minimum_timestep"): Map({"value": Float(), "unit": Str()}),
        Optional("maximum_timestep"): Map({"value": Float(), "unit": Str()}),
        Optional("restart_autosave_frequency"): Map({"value": Float(), "unit": Str()}),
        Optional("minimum_time_for_steady_state_stop"): Map({"value": Float(), "unit": Str()}),
    }
)
tracer_model_constant_coefficients_description_schema = Map(
    {
        Optional("partition_coefficients"): MapPattern(Str(), Map({"value": Float(), "unit": Str()})),
    }
)
tracers_mass_fractions_container_description_schema = Map(
    {
        Optional("positions"): Map({"values": Seq(Float()), "unit": Str()}),
        Optional("tracers_mass_fractions"): Seq(Map({"values": Seq(Float()), "unit": Str()})),
    }
)
tubing_description_schema = Map(
    {
        "name": Str(),
        "length": Map({"value": Float(), "unit": Str()}),
        "outer_diameter": Map({"value": Float(), "unit": Str()}),
        "inner_diameter": Map({"value": Float(), "unit": Str()}),
        "inner_roughness": Map({"value": Float(), "unit": Str()}),
        Optional("material"): Str(),
    }
)
velocities_container_description_schema = Map(
    {
        Optional("positions"): Map({"values": Seq(Float()), "unit": Str()}),
        Optional("velocities"): MapPattern(Str(), Map({"values": Seq(Float()), "unit": Str()})),
    }
)
volume_fractions_container_description_schema = Map(
    {
        Optional("positions"): Map({"values": Seq(Float()), "unit": Str()}),
        Optional("fractions"): MapPattern(Str(), Map({"values": Seq(Float()), "unit": Str()})),
    }
)
wall_layer_description_schema = Map(
    {
        "thickness": Map({"value": Float(), "unit": Str()}),
        "material_name": Str(),
        Optional("has_annulus_flow"): Bool(),
    }
)
x_and_y_description_schema = Map(
    {
        Optional("x"): Map({"values": Seq(Float()), "unit": Str()}),
        Optional("y"): Map({"values": Seq(Float()), "unit": Str()}),
    }
)
casing_description_schema = Map(
    {
        Optional("casing_sections"): Seq(casing_section_description_schema),
        Optional("tubings"): Seq(tubing_description_schema),
        Optional("packers"): Seq(packer_description_schema),
        Optional("open_holes"): Seq(open_hole_description_schema),
    }
)
compositional_fluid_description_schema = Map(
    {
        Optional("composition"): Seq(composition_description_schema),
        Optional("fraction_pairs"): Seq(bip_description_schema),
    }
)
compressor_equipment_description_schema = Map(
    {
        "position": Map({"value": Float(), "unit": Str()}),
        Optional("speed_curve"): speed_curve_description_schema,
        Optional("reference_pressure"): Map({"value": Float(), "unit": Str()}),
        Optional("reference_temperature"): Map({"value": Float(), "unit": Str()}),
        Optional("constant_speed"): Map({"value": Float(), "unit": Str()}),
        Optional("compressor_type"): Enum(['speed_curve', 'constant_speed']),
        Optional("speed_curve_interpolation_type"): Enum(['constant', 'linear', 'quadratic']),
        Optional("flow_direction"): Enum(['forward', 'backward']),
        Optional("table"): compressor_pressure_table_description_schema,
    }
)
controller_node_properties_description_schema = Map(
    {
        Optional("type"): Enum(['pid']),
        Optional("gain"): Float(),
        Optional("setpoint"): Float(),
        Optional("integral_time"): Map({"value": Float(), "unit": Str()}),
        Optional("derivative_time"): Map({"value": Float(), "unit": Str()}),
        Optional("input_signal_properties"): controller_input_signal_properties_description_schema,
        Optional("output_signal_properties"): controller_output_signal_properties_description_schema,
    }
)
environment_description_schema = Map(
    {
        Optional("thermal_model"): Enum(['adiabatic_walls', 'steady_state_heat_transfer', 'transient_heat_transfer']),
        Optional("position_input_mode"): Enum(['position_by_tvd', 'position_by_md']),
        Optional("reference_y_coordinate"): Map({"value": Float(), "unit": Str()}),
        Optional("md_properties_table"): Seq(environment_property_description_schema),
        Optional("tvd_properties_table"): Seq(environment_property_description_schema),
    }
)
formation_description_schema = Map(
    {
        "reference_y_coordinate": Map({"value": Float(), "unit": Str()}),
        Optional("layers"): Seq(formation_layer_description_schema),
    }
)
initial_pressures_description_schema = Map(
    {
        Optional("position_input_type"): Enum(['vertical_position', 'horizontal_position', 'length']),
        Optional("table_x"): referenced_pressure_container_description_schema,
        Optional("table_y"): referenced_pressure_container_description_schema,
        Optional("table_length"): pressure_container_description_schema,
    }
)
initial_temperatures_description_schema = Map(
    {
        Optional("position_input_type"): Enum(['vertical_position', 'horizontal_position', 'length']),
        Optional("table_x"): referenced_temperatures_container_description_schema,
        Optional("table_y"): referenced_temperatures_container_description_schema,
        Optional("table_length"): temperatures_container_description_schema,
    }
)
initial_tracers_mass_fractions_description_schema = Map(
    {
        Optional("position_input_type"): Enum(['vertical_position', 'horizontal_position', 'length']),
        Optional("table_x"): referenced_tracers_mass_fractions_container_description_schema,
        Optional("table_y"): referenced_tracers_mass_fractions_container_description_schema,
        Optional("table_length"): tracers_mass_fractions_container_description_schema,
    }
)
initial_velocities_description_schema = Map(
    {
        Optional("position_input_type"): Enum(['vertical_position', 'horizontal_position', 'length']),
        Optional("table_x"): referenced_velocities_container_description_schema,
        Optional("table_y"): referenced_velocities_container_description_schema,
        Optional("table_length"): velocities_container_description_schema,
    }
)
initial_volume_fractions_description_schema = Map(
    {
        Optional("position_input_type"): Enum(['vertical_position', 'horizontal_position', 'length']),
        Optional("table_x"): referenced_volume_fractions_container_description_schema,
        Optional("table_y"): referenced_volume_fractions_container_description_schema,
        Optional("table_length"): volume_fractions_container_description_schema,
    }
)
leak_equipment_description_schema = Map(
    {
        "position": Map({"value": Float(), "unit": Str()}),
        Optional("location"): Enum(['main', 'annulus', 'not_defined']),
        Optional("model"): Enum(['orifice', 'flow_coefficient', 'gas_lift_valve']),
        Optional("type"): Enum(['internal', 'external']),
        Optional("diameter"): Map({"value": Float(), "unit": Str()}),
        Optional("discharge_coefficient"): Map({"value": Float(), "unit": Str()}),
        Optional("cv_table"): cv_table_description_schema,
        Optional("gas_lift_valve_opening_type"): Enum(['minimum_pressure_difference', 'pressure_operated']),
        Optional("minimum_pressure_difference"): Map({"value": Float(), "unit": Str()}),
        Optional("bellows_reference_pressure"): Map({"value": Float(), "unit": Str()}),
        Optional("bellows_reference_temperature"): Map({"value": Float(), "unit": Str()}),
        Optional("port_to_bellows_area_ratio"): Map({"value": Float(), "unit": Str()}),
        Optional("opening_input_type"): Enum(['constant', 'curve']),
        Optional("opening"): Map({"value": Float(), "unit": Str()}),
        Optional("opening_curve"): Map(
            {
                "image": Map({"values": Seq(Float()), "unit": Str()}),
                "domain": Map({"values": Seq(Float()), "unit": Str()}),
            }
        ),
        Optional("target_pipe_name"): Str(),
        Optional("target_position"): Map({"value": Float(), "unit": Str()}),
        Optional("target_location"): Enum(['main', 'annulus', 'not_defined']),
        Optional("backflow"): Bool(),
        Optional("backpressure"): Map({"value": Float(), "unit": Str()}),
    }
)
positional_pipe_trend_description_schema = Map(
    {
        Optional("name"): Str(),
        "curve_names": Seq(Str()),
        "location": Enum(['main', 'annulus', 'not_defined']),
        "position": Map({"value": Float(), "unit": Str()}),
        "element_name": Str(),
        Optional("surge_volume_options"): surge_volume_options_description_schema,
    }
)
profile_description_schema = Map(
    {
        Optional("x_and_y"): x_and_y_description_schema,
        Optional("length_and_elevation"): length_and_elevation_description_schema,
    }
)
pump_equipment_description_schema = Map(
    {
        "position": Map({"value": Float(), "unit": Str()}),
        Optional("flow_direction"): Enum(['forward', 'backward']),
        Optional("thermal_efficiency"): Map({"value": Float(), "unit": Str()}),
        Optional("type"): Enum(['constant_pressure', 'table_interpolation', 'electric_submersible_pump']),
        Optional("pressure_boost"): Map({"value": Float(), "unit": Str()}),
        Optional("table"): table_pump_description_schema,
        Optional("speed_curve"): speed_curve_description_schema,
        Optional("speed_curve_interpolation_type"): Enum(['constant', 'linear', 'quadratic']),
        Optional("esp_table"): table_pump_description_schema,
        Optional("esp_speed_input_type"): Enum(['constant', 'curve']),
        Optional("esp_speed"): Map({"value": Float(), "unit": Str()}),
        Optional("esp_speed_curve"): Map(
            {
                "image": Map({"values": Seq(Float()), "unit": Str()}),
                "domain": Map({"values": Seq(Float()), "unit": Str()}),
            }
        ),
        Optional("esp_number_of_stages"): Int(),
        Optional("esp_reference_density"): Map({"value": Float(), "unit": Str()}),
    }
)
pvt_model_combined_description_schema = Map(
    {
        Optional("reference_pvt_model"): Str(),
        Optional("fluids"): MapPattern(Str(), combined_fluid_description_schema),
    }
)
table_ipr_description_schema = Map(
    {
        Optional("well_index_phase"): Enum(['well_index_phase_gas', 'well_index_phase_oil', 'well_index_phase_water', 'well_index_phase_liquid']),
        Optional("table"): ipr_curve_description_schema,
    }
)
tracers_description_schema = Map(
    {
        Optional("constant_coefficients"): MapPattern(Str(), tracer_model_constant_coefficients_description_schema),
    }
)
valve_equipment_description_schema = Map(
    {
        "position": Map({"value": Float(), "unit": Str()}),
        Optional("type"): Enum(['perkins_valve', 'choke_valve_with_flow_coefficient', 'check_valve']),
        Optional("diameter"): Map({"value": Float(), "unit": Str()}),
        Optional("flow_direction"): Enum(['forward', 'backward']),
        Optional("opening_type"): Enum(['constant_opening', 'table_interpolation']),
        Optional("opening"): Map({"value": Float(), "unit": Str()}),
        Optional("opening_curve_interpolation_type"): Enum(['constant', 'linear', 'quadratic']),
        Optional("opening_curve"): Map(
            {
                "image": Map({"values": Seq(Float()), "unit": Str()}),
                "domain": Map({"values": Seq(Float()), "unit": Str()}),
            }
        ),
        Optional("cv_table"): cv_table_description_schema,
    }
)
wall_description_schema = Map(
    {
        "name": Str(),
        Optional("inner_roughness"): Map({"value": Float(), "unit": Str()}),
        Optional("wall_layer_container"): Seq(wall_layer_description_schema),
    }
)
annulus_equipment_description_schema = Map(
    {
        Optional("leaks"): MapPattern(Str(), leak_equipment_description_schema),
        Optional("gas_lift_valves"): MapPattern(Str(), gas_lift_valve_equipment_description_schema),
    }
)
equipment_description_schema = Map(
    {
        Optional("mass_sources"): MapPattern(Str(), mass_source_equipment_description_schema),
        Optional("pumps"): MapPattern(Str(), pump_equipment_description_schema),
        Optional("valves"): MapPattern(Str(), valve_equipment_description_schema),
        Optional("reservoir_inflows"): MapPattern(Str(), reservoir_inflow_equipment_description_schema),
        Optional("heat_sources"): MapPattern(Str(), heat_source_equipment_description_schema),
        Optional("compressors"): MapPattern(Str(), compressor_equipment_description_schema),
        Optional("leaks"): MapPattern(Str(), leak_equipment_description_schema),
        Optional("pigs"): MapPattern(Str(), pig_equipment_description_schema),
    }
)
ipr_models_description_schema = Map(
    {
        Optional("linear_models"): MapPattern(Str(), linear_ipr_description_schema),
        Optional("table_models"): MapPattern(Str(), table_ipr_description_schema),
    }
)
initial_conditions_description_schema = Map(
    {
        Optional("pressures"): initial_pressures_description_schema,
        Optional("volume_fractions"): initial_volume_fractions_description_schema,
        Optional("tracers_mass_fractions"): initial_tracers_mass_fractions_description_schema,
        Optional("velocities"): initial_velocities_description_schema,
        Optional("temperatures"): initial_temperatures_description_schema,
        Optional("fluid"): Str(),
    }
)
node_description_schema = Map(
    {
        "name": Str(),
        "node_type": Enum(['internal_node', 'mass_source_boundary', 'pressure_boundary', 'separator_node', 'controller_node']),
        Optional("pvt_model"): Str(),
        Optional("pressure_properties"): pressure_node_properties_description_schema,
        Optional("mass_source_properties"): mass_source_node_properties_description_schema,
        Optional("internal_properties"): internal_node_properties_description_schema,
        Optional("separator_properties"): separator_node_properties_description_schema,
        Optional("controller_properties"): controller_node_properties_description_schema,
    }
)
pvt_model_compositional_description_schema = Map(
    {
        Optional("equation_of_state_type"): Enum(['pvt_compositional_peng_robinson', 'pvt_compositional_soave_redlich_kwong']),
        Optional("surface_tension_model_type"): Enum(['WeinaugKatz', 'LeeChien', 'SchechterGuo']),
        Optional("viscosity_model"): Enum(['corresponding_states_principle', 'lohrenz_bray_clark']),
        Optional("heavy_components"): Seq(heavy_component_description_schema),
        Optional("light_components"): Seq(light_component_description_schema),
        Optional("fluids"): MapPattern(Str(), compositional_fluid_description_schema),
    }
)
trends_output_description_schema = Map(
    {
        Optional("positional_pipe_trends"): Seq(positional_pipe_trend_description_schema),
        Optional("overall_pipe_trends"): Seq(overall_pipe_trend_description_schema),
        Optional("global_trends"): Seq(global_trend_description_schema),
        Optional("equipment_trends"): Seq(equipment_trend_description_schema),
        Optional("separator_trends"): Seq(separator_trend_description_schema),
        Optional("controller_trends"): Seq(controller_trend_description_schema),
    }
)
annulus_description_schema = Map(
    {
        "has_annulus_flow": Bool(),
        Optional("pvt_model"): Str(),
        Optional("initial_conditions"): initial_conditions_description_schema,
        Optional("equipment"): annulus_equipment_description_schema,
        "top_node": Str(),
    }
)
case_output_description_schema = Map(
    {
        Optional("automatic_trend_frequency"): Bool(),
        Optional("trends"): trends_output_description_schema,
        Optional("trend_frequency"): Map({"value": Float(), "unit": Str()}),
        Optional("automatic_profile_frequency"): Bool(),
        Optional("profiles"): Seq(profile_output_description_schema),
        Optional("profile_frequency"): Map({"value": Float(), "unit": Str()}),
    }
)
pipe_description_schema = Map(
    {
        "name": Str(),
        "source": Str(),
        "target": Str(),
        Optional("source_port"): Enum(['port', 'left_annulus_port', 'right_annulus_port']),
        Optional("target_port"): Enum(['port', 'left_annulus_port', 'right_annulus_port']),
        Optional("pvt_model"): Str(),
        Optional("profile"): profile_description_schema,
        Optional("equipment"): equipment_description_schema,
        Optional("environment"): environment_description_schema,
        Optional("segments"): pipe_segments_description_schema,
        Optional("initial_conditions"): initial_conditions_description_schema,
        Optional("flow_pattern_model"): Enum(['unit_cell', 'regime_capturing']),
        Optional("regime_capturing_mesh_threshold"): Map({"value": Float(), "unit": Str()}),
    }
)
pvt_models_description_schema = Map(
    {
        Optional("default_model"): Str(),
        Optional("tables"): MapPattern(Str(), Str()),
        Optional("correlations"): MapPattern(Str(), pvt_model_correlation_description_schema),
        Optional("compositional"): MapPattern(Str(), pvt_model_compositional_description_schema),
        Optional("combined"): MapPattern(Str(), pvt_model_combined_description_schema),
    }
)
well_description_schema = Map(
    {
        "name": Str(),
        Optional("pvt_model"): Str(),
        Optional("stagnant_fluid"): Str(),
        Optional("profile"): profile_description_schema,
        Optional("casing"): casing_description_schema,
        Optional("annulus"): annulus_description_schema,
        Optional("formation"): formation_description_schema,
        "top_node": Str(),
        "bottom_node": Str(),
        Optional("environment"): environment_description_schema,
        Optional("initial_conditions"): initial_conditions_description_schema,
        Optional("equipment"): equipment_description_schema,
    }
)
case_description_schema = Map(
    {
        Optional("name"): Str(),
        Optional("physics"): physics_description_schema,
        Optional("time_options"): time_options_description_schema,
        Optional("numerical_options"): numerical_options_description_schema,
        Optional("plugins"): Seq(plugin_description_schema),
        Optional("ipr_models"): ipr_models_description_schema,
        Optional("pvt_models"): pvt_models_description_schema,
        Optional("tracers"): tracers_description_schema,
        Optional("outputs"): case_output_description_schema,
        Optional("pipes"): Seq(pipe_description_schema),
        Optional("nodes"): Seq(node_description_schema),
        Optional("wells"): Seq(well_description_schema),
        Optional("materials"): Seq(material_description_schema),
        Optional("walls"): Seq(wall_description_schema),
    }
)
<<<<<<< HEAD
# [[[end]]] (checksum: eac23547bd8d2e6f64f91874b0880161)
=======
# [[[end]]] (checksum: 9f8e5b106bbd0553633fb91e610fe315)
>>>>>>> 59cf999b
# fmt: on<|MERGE_RESOLUTION|>--- conflicted
+++ resolved
@@ -1134,9 +1134,5 @@
         Optional("walls"): Seq(wall_description_schema),
     }
 )
-<<<<<<< HEAD
 # [[[end]]] (checksum: eac23547bd8d2e6f64f91874b0880161)
-=======
-# [[[end]]] (checksum: 9f8e5b106bbd0553633fb91e610fe315)
->>>>>>> 59cf999b
 # fmt: on