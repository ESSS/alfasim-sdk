--- conflicted
+++ resolved
@@ -919,9 +919,5 @@
         Optional("walls"): Seq(wall_description_schema),
     }
 )
-<<<<<<< HEAD
-# [[[end]]] (checksum: c876bec44ac0169d1aa2e61a75532ef4)
-=======
-# [[[end]]] (checksum: 8a39d081b8f7e4de0b80db2a5564e24f)
->>>>>>> dccb73e9
+# [[[end]]] (checksum: b0f325494a9a62ca95bba2e0c0031b36)
 # fmt: on