--- conflicted
+++ resolved
@@ -1106,9 +1106,5 @@
         Optional("walls"): Seq(wall_description_schema),
     }
 )
-<<<<<<< HEAD
-# [[[end]]] (checksum: f7f7100eb193c4fd4da478cc263e0cd5)
-=======
-# [[[end]]] (checksum: 404f01738554c30a4b02fc4a0daf9e7c)
->>>>>>> 926f6f8e
+# [[[end]]]
 # fmt: on