--- conflicted
+++ resolved
@@ -1103,9 +1103,5 @@
         Optional("walls"): Seq(wall_description_schema),
     }
 )
-<<<<<<< HEAD
-# [[[end]]] (checksum: acc3ac60ffa407ee11d2e435000a5b1c)
-=======
-# [[[end]]] (checksum: 404f01738554c30a4b02fc4a0daf9e7c)
->>>>>>> 926f6f8e
+# [[[end]]] (checksum: 890908f4d703c94a0ead1cd310571777)
 # fmt: on