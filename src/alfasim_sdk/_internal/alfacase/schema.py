# fmt: off
# #[[[cog
# import cog
# from alfasim_sdk import CaseDescription
# from alfasim_sdk._internal.alfacase.generate_schema import get_all_classes_that_needs_schema, generate_alfacase_schema
# cog.out("from strictyaml import Bool, Enum, Int, Map, MapPattern, Optional, Seq, Str, Float # noreorder")
# cog.out("\n\n")
# cog.out("\n\n")
# list_of_classes_that_needs_schema = get_all_classes_that_needs_schema(CaseDescription)
# for class_ in list_of_classes_that_needs_schema:
#    cog.out(generate_alfacase_schema(class_))
# ]]]
from strictyaml import Bool, Enum, Int, Map, MapPattern, Optional, Seq, Str, Float # noreorder



bip_description_schema = Map(
    {
        "component_1": Str(),
        "component_2": Str(),
        "value": Float(),
    }
)
casing_section_description_schema = Map(
    {
        "name": Str(),
        "hanger_depth": Map({"value": Float(), "unit": Str()}),
        "settings_depth": Map({"value": Float(), "unit": Str()}),
        "hole_diameter": Map({"value": Float(), "unit": Str()}),
        "outer_diameter": Map({"value": Float(), "unit": Str()}),
        "inner_diameter": Map({"value": Float(), "unit": Str()}),
        "inner_roughness": Map({"value": Float(), "unit": Str()}),
        Optional("material"): Str(),
        "top_of_filler": Map({"value": Float(), "unit": Str()}),
        Optional("filler_material"): Str(),
        Optional("material_above_filler"): Str(),
    }
)
composition_description_schema = Map(
    {
        "component": Str(),
        Optional("molar_fraction"): Map({"value": Float(), "unit": Str()}),
        Optional("reference_enthalpy"): Map({"value": Float(), "unit": Str()}),
    }
)
compressor_pressure_table_description_schema = Map(
    {
        Optional("speed_entries"): Map({"values": Seq(Float()), "unit": Str()}),
        Optional("corrected_mass_flow_rate_entries"): Map({"values": Seq(Float()), "unit": Str()}),
        Optional("pressure_ratio_table"): Map({"values": Seq(Float()), "unit": Str()}),
        Optional("isentropic_efficiency_table"): Map({"values": Seq(Float()), "unit": Str()}),
    }
)
controller_input_signal_properties_description_schema = Map(
    {
        Optional("target_variable"): Str(),
        Optional("input_trend_name"): Str(),
        Optional("unit"): Str(),
    }
)
controller_output_signal_properties_description_schema = Map(
    {
        Optional("controlled_property"): Str(),
        Optional("unit"): Str(),
        Optional("network_element_name"): Str(),
        Optional("min_value"): Float(),
        Optional("max_value"): Float(),
        Optional("max_rate_of_change"): Float(),
    }
)
cv_table_description_schema = Map(
    {
        Optional("opening"): Map({"values": Seq(Float()), "unit": Str()}),
        Optional("flow_coefficient"): Map({"values": Seq(Float()), "unit": Str()}),
    }
)
environment_property_description_schema = Map(
    {
        "position": Map({"value": Float(), "unit": Str()}),
        "temperature": Map({"value": Float(), "unit": Str()}),
        "type": Enum(['walls_and_environment_heat_transfer_coefficient', 'walls_and_water_heat_transfer_coefficient_model', 'walls_and_air_heat_transfer_coefficient_model', 'overall_heat_transfer_coefficient_model', 'walls_without_environment_heat_transfer_coefficient']),
        Optional("heat_transfer_coefficient"): Map({"value": Float(), "unit": Str()}),
        Optional("overall_heat_transfer_coefficient"): Map({"value": Float(), "unit": Str()}),
        Optional("fluid_velocity"): Map({"value": Float(), "unit": Str()}),
    }
)
equipment_trend_description_schema = Map(
    {
        Optional("name"): Str(),
        "curve_names": Seq(Str()),
        "element_name": Str(),
    }
)
formation_layer_description_schema = Map(
    {
        "name": Str(),
        "start": Map({"value": Float(), "unit": Str()}),
        Optional("material"): Str(),
    }
)
gas_lift_valve_equipment_description_schema = Map(
    {
        "position": Map({"value": Float(), "unit": Str()}),
        "diameter": Map({"value": Float(), "unit": Str()}),
        "valve_type": Enum(['perkins_valve', 'choke_valve_with_flow_coefficient', 'check_valve']),
        "delta_p_min": Map({"value": Float(), "unit": Str()}),
        "discharge_coefficient": Map({"value": Float(), "unit": Str()}),
    }
)
global_trend_description_schema = Map(
    {
        Optional("name"): Str(),
        "curve_names": Seq(Str()),
    }
)
heat_source_equipment_description_schema = Map(
    {
        "start": Map({"value": Float(), "unit": Str()}),
        "length": Map({"value": Float(), "unit": Str()}),
        Optional("power_input_type"): Enum(['constant', 'curve']),
        Optional("power"): Map({"value": Float(), "unit": Str()}),
        Optional("power_curve"): Map(
            {
                "image": Map({"values": Seq(Float()), "unit": Str()}),
                "domain": Map({"values": Seq(Float()), "unit": Str()}),
            }
        ),
    }
)
heavy_component_description_schema = Map(
    {
        "name": Str(),
        "scn": Int(),
        Optional("MW"): Map({"value": Float(), "unit": Str()}),
        Optional("rho"): Map({"value": Float(), "unit": Str()}),
    }
)
ipr_curve_description_schema = Map(
    {
        Optional("pressure_difference"): Map({"values": Seq(Float()), "unit": Str()}),
        Optional("flow_rate"): Map({"values": Seq(Float()), "unit": Str()}),
    }
)
internal_node_properties_description_schema = Map(
    {
        Optional("fluid"): Str(),
    }
)
length_and_elevation_description_schema = Map(
    {
        Optional("length"): Map({"values": Seq(Float()), "unit": Str()}),
        Optional("elevation"): Map({"values": Seq(Float()), "unit": Str()}),
    }
)
light_component_description_schema = Map(
    {
        "name": Str(),
        Optional("Pc"): Map({"value": Float(), "unit": Str()}),
        Optional("Tc"): Map({"value": Float(), "unit": Str()}),
        Optional("Vc"): Map({"value": Float(), "unit": Str()}),
        Optional("omega"): Map({"value": Float(), "unit": Str()}),
        Optional("MW"): Map({"value": Float(), "unit": Str()}),
        Optional("Tb"): Map({"value": Float(), "unit": Str()}),
        Optional("Parachor"): Map({"value": Float(), "unit": Str()}),
        Optional("Cp_0"): Map({"value": Float(), "unit": Str()}),
        Optional("Cp_1"): Map({"value": Float(), "unit": Str()}),
        Optional("Cp_2"): Map({"value": Float(), "unit": Str()}),
        Optional("Cp_3"): Map({"value": Float(), "unit": Str()}),
        Optional("Cp_4"): Map({"value": Float(), "unit": Str()}),
    }
)
linear_ipr_description_schema = Map(
    {
        Optional("well_index_phase"): Enum(['well_index_phase_gas', 'well_index_phase_oil', 'well_index_phase_water', 'well_index_phase_liquid']),
        Optional("min_pressure_difference"): Map({"value": Float(), "unit": Str()}),
        Optional("well_index_input_type"): Enum(['constant', 'curve']),
        Optional("well_index"): Map({"value": Float(), "unit": Str()}),
        Optional("well_index_curve"): Map(
            {
                "image": Map({"values": Seq(Float()), "unit": Str()}),
                "domain": Map({"values": Seq(Float()), "unit": Str()}),
            }
        ),
    }
)
mass_source_equipment_description_schema = Map(
    {
        Optional("fluid"): Str(),
        Optional("tracer_mass_fraction"): Map({"values": Seq(Float()), "unit": Str()}),
        Optional("temperature_input_type"): Enum(['constant', 'curve']),
        Optional("temperature"): Map({"value": Float(), "unit": Str()}),
        Optional("temperature_curve"): Map(
            {
                "image": Map({"values": Seq(Float()), "unit": Str()}),
                "domain": Map({"values": Seq(Float()), "unit": Str()}),
            }
        ),
        Optional("source_type"): Enum(['mass_source_type_mass_flow_rates', 'mass_source_type_all_volumetric_flow_rates', 'mass_source_type_flow_rate_oil_gor_wc', 'mass_source_type_flow_rate_gas_gor_wc', 'mass_source_type_flow_rate_water_gor_wc', 'mass_source_type_total_mass_flow_rate_pvt_split']),
        Optional("volumetric_flow_rates_std_input_type"): Enum(['constant', 'curve']),
        Optional("volumetric_flow_rates_std"): MapPattern(Str(), Map({"value": Float(), "unit": Str()})),
        Optional("volumetric_flow_rates_std_curve"): MapPattern(
            Str(),
            Map(
                {
                    "image": Map({"values": Seq(Float()), "unit": Str()}),
                    "domain": Map({"values": Seq(Float()), "unit": Str()}),
                }
            ),
        ),
        Optional("mass_flow_rates_input_type"): Enum(['constant', 'curve']),
        Optional("mass_flow_rates"): MapPattern(Str(), Map({"value": Float(), "unit": Str()})),
        Optional("mass_flow_rates_curve"): MapPattern(
            Str(),
            Map(
                {
                    "image": Map({"values": Seq(Float()), "unit": Str()}),
                    "domain": Map({"values": Seq(Float()), "unit": Str()}),
                }
            ),
        ),
        Optional("total_mass_flow_rate_input_type"): Enum(['constant', 'curve']),
        Optional("total_mass_flow_rate"): Map({"value": Float(), "unit": Str()}),
        Optional("total_mass_flow_rate_curve"): Map(
            {
                "image": Map({"values": Seq(Float()), "unit": Str()}),
                "domain": Map({"values": Seq(Float()), "unit": Str()}),
            }
        ),
        Optional("water_cut_input_type"): Enum(['constant', 'curve']),
        Optional("water_cut"): Map({"value": Float(), "unit": Str()}),
        Optional("water_cut_curve"): Map(
            {
                "image": Map({"values": Seq(Float()), "unit": Str()}),
                "domain": Map({"values": Seq(Float()), "unit": Str()}),
            }
        ),
        Optional("gas_oil_ratio_input_type"): Enum(['constant', 'curve']),
        Optional("gas_oil_ratio"): Map({"value": Float(), "unit": Str()}),
        Optional("gas_oil_ratio_curve"): Map(
            {
                "image": Map({"values": Seq(Float()), "unit": Str()}),
                "domain": Map({"values": Seq(Float()), "unit": Str()}),
            }
        ),
        "position": Map({"value": Float(), "unit": Str()}),
    }
)
mass_source_node_properties_description_schema = Map(
    {
        Optional("fluid"): Str(),
        Optional("tracer_mass_fraction"): Map({"values": Seq(Float()), "unit": Str()}),
        Optional("temperature_input_type"): Enum(['constant', 'curve']),
        Optional("temperature"): Map({"value": Float(), "unit": Str()}),
        Optional("temperature_curve"): Map(
            {
                "image": Map({"values": Seq(Float()), "unit": Str()}),
                "domain": Map({"values": Seq(Float()), "unit": Str()}),
            }
        ),
        Optional("source_type"): Enum(['mass_source_type_mass_flow_rates', 'mass_source_type_all_volumetric_flow_rates', 'mass_source_type_flow_rate_oil_gor_wc', 'mass_source_type_flow_rate_gas_gor_wc', 'mass_source_type_flow_rate_water_gor_wc', 'mass_source_type_total_mass_flow_rate_pvt_split']),
        Optional("volumetric_flow_rates_std_input_type"): Enum(['constant', 'curve']),
        Optional("volumetric_flow_rates_std"): MapPattern(Str(), Map({"value": Float(), "unit": Str()})),
        Optional("volumetric_flow_rates_std_curve"): MapPattern(
            Str(),
            Map(
                {
                    "image": Map({"values": Seq(Float()), "unit": Str()}),
                    "domain": Map({"values": Seq(Float()), "unit": Str()}),
                }
            ),
        ),
        Optional("mass_flow_rates_input_type"): Enum(['constant', 'curve']),
        Optional("mass_flow_rates"): MapPattern(Str(), Map({"value": Float(), "unit": Str()})),
        Optional("mass_flow_rates_curve"): MapPattern(
            Str(),
            Map(
                {
                    "image": Map({"values": Seq(Float()), "unit": Str()}),
                    "domain": Map({"values": Seq(Float()), "unit": Str()}),
                }
            ),
        ),
        Optional("total_mass_flow_rate_input_type"): Enum(['constant', 'curve']),
        Optional("total_mass_flow_rate"): Map({"value": Float(), "unit": Str()}),
        Optional("total_mass_flow_rate_curve"): Map(
            {
                "image": Map({"values": Seq(Float()), "unit": Str()}),
                "domain": Map({"values": Seq(Float()), "unit": Str()}),
            }
        ),
        Optional("water_cut_input_type"): Enum(['constant', 'curve']),
        Optional("water_cut"): Map({"value": Float(), "unit": Str()}),
        Optional("water_cut_curve"): Map(
            {
                "image": Map({"values": Seq(Float()), "unit": Str()}),
                "domain": Map({"values": Seq(Float()), "unit": Str()}),
            }
        ),
        Optional("gas_oil_ratio_input_type"): Enum(['constant', 'curve']),
        Optional("gas_oil_ratio"): Map({"value": Float(), "unit": Str()}),
        Optional("gas_oil_ratio_curve"): Map(
            {
                "image": Map({"values": Seq(Float()), "unit": Str()}),
                "domain": Map({"values": Seq(Float()), "unit": Str()}),
            }
        ),
    }
)
material_description_schema = Map(
    {
        "name": Str(),
        Optional("material_type"): Enum(['solid', 'fluid']),
        Optional("density"): Map({"value": Float(), "unit": Str()}),
        Optional("thermal_conductivity"): Map({"value": Float(), "unit": Str()}),
        Optional("heat_capacity"): Map({"value": Float(), "unit": Str()}),
        Optional("inner_emissivity"): Map({"value": Float(), "unit": Str()}),
        Optional("outer_emissivity"): Map({"value": Float(), "unit": Str()}),
        Optional("expansion"): Map({"value": Float(), "unit": Str()}),
        Optional("viscosity"): Map({"value": Float(), "unit": Str()}),
    }
)
numerical_options_description_schema = Map(
    {
        Optional("nonlinear_solver_type"): Enum(['nonlinear_solver_newton_basic', 'nonlinear_solver_newton_backtracking', 'nonlinear_solver_alfasim_quasi_newton']),
        Optional("tolerance"): Float(),
        Optional("maximum_iterations"): Int(),
        Optional("maximum_timestep_change_factor"): Float(),
        Optional("maximum_cfl_value"): Float(),
        Optional("relaxed_tolerance"): Float(),
        Optional("divergence_tolerance"): Float(),
        Optional("friction_factor_evaluation_strategy"): Enum(['time_explicit', 'newton_explicit', 'implicit']),
        Optional("simulation_mode"): Enum(['default', 'robust']),
        Optional("enable_solver_caching"): Bool(),
        Optional("caching_rtol"): Float(),
        Optional("caching_atol"): Float(),
        Optional("always_repeat_timestep"): Bool(),
    }
)
open_hole_description_schema = Map(
    {
        "name": Str(),
        "length": Map({"value": Float(), "unit": Str()}),
        "diameter": Map({"value": Float(), "unit": Str()}),
        "inner_roughness": Map({"value": Float(), "unit": Str()}),
    }
)
overall_pipe_trend_description_schema = Map(
    {
        Optional("name"): Str(),
        "curve_names": Seq(Str()),
        "location": Enum(['main', 'annulus', 'not_defined']),
        "element_name": Str(),
    }
)
packer_description_schema = Map(
    {
        "name": Str(),
        "position": Map({"value": Float(), "unit": Str()}),
        Optional("material_above"): Str(),
    }
)
physics_description_schema = Map(
    {
        Optional("hydrodynamic_model"): Enum(['hydrodynamic_model_2_fields', 'hydrodynamic_model_4_fields', 'hydrodynamic_model_3_layers_gas_oil_water', 'hydrodynamic_model_5_fields_solid', 'hydrodynamic_model_5_fields_water', 'hydrodynamic_model_5_fields_co2', 'hydrodynamic_model_3_layers_no_bubble_gas_oil_water', 'hydrodynamic_model_3_layers_water_with_co2', 'hydrodynamic_model_3_layers_7_fields_gas_oil_water', 'hydrodynamic_model_3_layers_9_fields_gas_oil_water']),
        Optional("simulation_regime"): Enum(['simulation_regime_transient', 'simulation_regime_steady_state']),
        Optional("energy_model"): Enum(['no_model', 'global_model', 'layers_model']),
        Optional("solids_model"): Enum(['no_model', 'thomas1965_equilibrium', 'mills1985_equilibrium', 'santamaria2010_equilibrium', 'from_plugin']),
        Optional("solids_model_plugin_id"): Str(),
        Optional("initial_condition_strategy"): Enum(['constant', 'steady_state', 'restart']),
        Optional("restart_filepath"): Str(),
        Optional("keep_former_results"): Bool(),
        Optional("emulsion_model"): Enum(['no_model', 'model_default', 'taylor1932', 'brinkman1952', 'mooney1951a', 'mooney1951b', 'hinze1955', 'sleicher1962', 'brauner2001', 'boxall2012', 'brinkman1952_and_yeh1964', 'from_plugin']),
        Optional("flash_model"): Enum(['hydrocarbon_only', 'hydrocarbon_and_water']),
        Optional("correlations_package"): Enum(['correlation_package_classical', 'correlation_package_alfasim', 'correlation_package_isdb_tests']),
    }
)
pig_equipment_description_schema = Map(
    {
        "diameter": Map({"value": Float(), "unit": Str()}),
        "position": Map({"value": Float(), "unit": Str()}),
        Optional("launch_times"): Map({"values": Seq(Float()), "unit": Str()}),
        Optional("mass_input_type"): Enum(['constant', 'curve']),
        Optional("mass"): Map({"value": Float(), "unit": Str()}),
        Optional("mass_curve"): Map(
            {
                "image": Map({"values": Seq(Float()), "unit": Str()}),
                "domain": Map({"values": Seq(Float()), "unit": Str()}),
            }
        ),
        Optional("static_force_input_type"): Enum(['constant', 'curve']),
        Optional("static_force"): Map({"value": Float(), "unit": Str()}),
        Optional("static_force_curve"): Map(
            {
                "image": Map({"values": Seq(Float()), "unit": Str()}),
                "domain": Map({"values": Seq(Float()), "unit": Str()}),
            }
        ),
        Optional("wall_friction_input_type"): Enum(['constant', 'curve']),
        Optional("wall_friction"): Map({"value": Float(), "unit": Str()}),
        Optional("wall_friction_curve"): Map(
            {
                "image": Map({"values": Seq(Float()), "unit": Str()}),
                "domain": Map({"values": Seq(Float()), "unit": Str()}),
            }
        ),
        Optional("linear_friction_input_type"): Enum(['constant', 'curve']),
        Optional("linear_friction"): Map({"value": Float(), "unit": Str()}),
        Optional("linear_friction_curve"): Map(
            {
                "image": Map({"values": Seq(Float()), "unit": Str()}),
                "domain": Map({"values": Seq(Float()), "unit": Str()}),
            }
        ),
        Optional("quadratic_friction_input_type"): Enum(['constant', 'curve']),
        Optional("quadratic_friction"): Map({"value": Float(), "unit": Str()}),
        Optional("quadratic_friction_curve"): Map(
            {
                "image": Map({"values": Seq(Float()), "unit": Str()}),
                "domain": Map({"values": Seq(Float()), "unit": Str()}),
            }
        ),
        Optional("trap_mode"): Enum(['automatic', 'user_defined']),
        Optional("trap_position"): Map({"value": Float(), "unit": Str()}),
        Optional("trap_pipe_name"): Str(),
        Optional("route_mode"): Enum(['automatic', 'user_defined']),
        Optional("pipe_route_names"): Seq(Str()),
    }
)
pipe_segments_description_schema = Map(
    {
        "start_positions": Map({"values": Seq(Float()), "unit": Str()}),
        "diameters": Map({"values": Seq(Float()), "unit": Str()}),
        "roughnesses": Map({"values": Seq(Float()), "unit": Str()}),
        Optional("wall_names"): Seq(Str()),
    }
)
pressure_container_description_schema = Map(
    {
        Optional("positions"): Map({"values": Seq(Float()), "unit": Str()}),
        Optional("pressures"): Map({"values": Seq(Float()), "unit": Str()}),
    }
)
pressure_node_properties_description_schema = Map(
    {
        Optional("pressure_input_type"): Enum(['constant', 'curve']),
        Optional("pressure"): Map({"value": Float(), "unit": Str()}),
        Optional("pressure_curve"): Map(
            {
                "image": Map({"values": Seq(Float()), "unit": Str()}),
                "domain": Map({"values": Seq(Float()), "unit": Str()}),
            }
        ),
        Optional("temperature_input_type"): Enum(['constant', 'curve']),
        Optional("temperature"): Map({"value": Float(), "unit": Str()}),
        Optional("temperature_curve"): Map(
            {
                "image": Map({"values": Seq(Float()), "unit": Str()}),
                "domain": Map({"values": Seq(Float()), "unit": Str()}),
            }
        ),
        Optional("fluid"): Str(),
        Optional("tracer_mass_fraction"): Map({"values": Seq(Float()), "unit": Str()}),
        Optional("split_type"): Enum(['mass_inflow_split_type_constant_volume_fraction', 'mass_inflow_split_type_constant_mass_fraction', 'mass_inflow_split_type_pvt', 'mass_inflow_split_type_pvt_user_gor_wc', 'mass_inflow_split_type_pvt_user_glr_wc']),
        Optional("mass_fractions_input_type"): Enum(['constant', 'curve']),
        Optional("mass_fractions"): MapPattern(Str(), Map({"value": Float(), "unit": Str()})),
        Optional("mass_fractions_curve"): MapPattern(
            Str(),
            Map(
                {
                    "image": Map({"values": Seq(Float()), "unit": Str()}),
                    "domain": Map({"values": Seq(Float()), "unit": Str()}),
                }
            ),
        ),
        Optional("volume_fractions_input_type"): Enum(['constant', 'curve']),
        Optional("volume_fractions"): MapPattern(Str(), Map({"value": Float(), "unit": Str()})),
        Optional("volume_fractions_curve"): MapPattern(
            Str(),
            Map(
                {
                    "image": Map({"values": Seq(Float()), "unit": Str()}),
                    "domain": Map({"values": Seq(Float()), "unit": Str()}),
                }
            ),
        ),
        Optional("gas_liquid_ratio_input_type"): Enum(['constant', 'curve']),
        Optional("gas_liquid_ratio"): Map({"value": Float(), "unit": Str()}),
        Optional("gas_liquid_ratio_curve"): Map(
            {
                "image": Map({"values": Seq(Float()), "unit": Str()}),
                "domain": Map({"values": Seq(Float()), "unit": Str()}),
            }
        ),
        Optional("gas_oil_ratio_input_type"): Enum(['constant', 'curve']),
        Optional("gas_oil_ratio"): Map({"value": Float(), "unit": Str()}),
        Optional("gas_oil_ratio_curve"): Map(
            {
                "image": Map({"values": Seq(Float()), "unit": Str()}),
                "domain": Map({"values": Seq(Float()), "unit": Str()}),
            }
        ),
        Optional("water_cut_input_type"): Enum(['constant', 'curve']),
        Optional("water_cut"): Map({"value": Float(), "unit": Str()}),
        Optional("water_cut_curve"): Map(
            {
                "image": Map({"values": Seq(Float()), "unit": Str()}),
                "domain": Map({"values": Seq(Float()), "unit": Str()}),
            }
        ),
    }
)
profile_output_description_schema = Map(
    {
        "curve_names": Seq(Str()),
        "location": Enum(['main', 'annulus', 'not_defined']),
        "element_name": Str(),
    }
)
pvt_model_correlation_description_schema = Map(
    {
        Optional("oil_density_std"): Map({"value": Float(), "unit": Str()}),
        Optional("gas_density_std"): Map({"value": Float(), "unit": Str()}),
        Optional("rs_sat"): Map({"value": Float(), "unit": Str()}),
        Optional("pvt_correlation_package"): Enum(['pvt_correlation_package_lasater', 'pvt_correlation_package_standing', 'pvt_correlation_package_vazquez_beggs', 'pvt_correlation_package_glaso']),
    }
)
referenced_pressure_container_description_schema = Map(
    {
        Optional("reference_coordinate"): Map({"value": Float(), "unit": Str()}),
        Optional("positions"): Map({"values": Seq(Float()), "unit": Str()}),
        Optional("pressures"): Map({"values": Seq(Float()), "unit": Str()}),
    }
)
referenced_temperatures_container_description_schema = Map(
    {
        Optional("reference_coordinate"): Map({"value": Float(), "unit": Str()}),
        Optional("positions"): Map({"values": Seq(Float()), "unit": Str()}),
        Optional("temperatures"): Map({"values": Seq(Float()), "unit": Str()}),
    }
)
referenced_tracers_mass_fractions_container_description_schema = Map(
    {
        Optional("reference_coordinate"): Map({"value": Float(), "unit": Str()}),
        Optional("positions"): Map({"values": Seq(Float()), "unit": Str()}),
        Optional("tracers_mass_fractions"): Seq(Map({"values": Seq(Float()), "unit": Str()})),
    }
)
referenced_velocities_container_description_schema = Map(
    {
        Optional("reference_coordinate"): Map({"value": Float(), "unit": Str()}),
        Optional("positions"): Map({"values": Seq(Float()), "unit": Str()}),
        Optional("velocities"): MapPattern(Str(), Map({"values": Seq(Float()), "unit": Str()})),
    }
)
referenced_volume_fractions_container_description_schema = Map(
    {
        Optional("reference_coordinate"): Map({"value": Float(), "unit": Str()}),
        Optional("positions"): Map({"values": Seq(Float()), "unit": Str()}),
        Optional("fractions"): MapPattern(Str(), Map({"values": Seq(Float()), "unit": Str()})),
    }
)
reservoir_inflow_equipment_description_schema = Map(
    {
        Optional("pressure_input_type"): Enum(['constant', 'curve']),
        Optional("pressure"): Map({"value": Float(), "unit": Str()}),
        Optional("pressure_curve"): Map(
            {
                "image": Map({"values": Seq(Float()), "unit": Str()}),
                "domain": Map({"values": Seq(Float()), "unit": Str()}),
            }
        ),
        Optional("temperature_input_type"): Enum(['constant', 'curve']),
        Optional("temperature"): Map({"value": Float(), "unit": Str()}),
        Optional("temperature_curve"): Map(
            {
                "image": Map({"values": Seq(Float()), "unit": Str()}),
                "domain": Map({"values": Seq(Float()), "unit": Str()}),
            }
        ),
        Optional("fluid"): Str(),
        Optional("tracer_mass_fraction"): Map({"values": Seq(Float()), "unit": Str()}),
        Optional("split_type"): Enum(['mass_inflow_split_type_constant_volume_fraction', 'mass_inflow_split_type_constant_mass_fraction', 'mass_inflow_split_type_pvt', 'mass_inflow_split_type_pvt_user_gor_wc', 'mass_inflow_split_type_pvt_user_glr_wc']),
        Optional("mass_fractions_input_type"): Enum(['constant', 'curve']),
        Optional("mass_fractions"): MapPattern(Str(), Map({"value": Float(), "unit": Str()})),
        Optional("mass_fractions_curve"): MapPattern(
            Str(),
            Map(
                {
                    "image": Map({"values": Seq(Float()), "unit": Str()}),
                    "domain": Map({"values": Seq(Float()), "unit": Str()}),
                }
            ),
        ),
        Optional("volume_fractions_input_type"): Enum(['constant', 'curve']),
        Optional("volume_fractions"): MapPattern(Str(), Map({"value": Float(), "unit": Str()})),
        Optional("volume_fractions_curve"): MapPattern(
            Str(),
            Map(
                {
                    "image": Map({"values": Seq(Float()), "unit": Str()}),
                    "domain": Map({"values": Seq(Float()), "unit": Str()}),
                }
            ),
        ),
        Optional("gas_liquid_ratio_input_type"): Enum(['constant', 'curve']),
        Optional("gas_liquid_ratio"): Map({"value": Float(), "unit": Str()}),
        Optional("gas_liquid_ratio_curve"): Map(
            {
                "image": Map({"values": Seq(Float()), "unit": Str()}),
                "domain": Map({"values": Seq(Float()), "unit": Str()}),
            }
        ),
        Optional("gas_oil_ratio_input_type"): Enum(['constant', 'curve']),
        Optional("gas_oil_ratio"): Map({"value": Float(), "unit": Str()}),
        Optional("gas_oil_ratio_curve"): Map(
            {
                "image": Map({"values": Seq(Float()), "unit": Str()}),
                "domain": Map({"values": Seq(Float()), "unit": Str()}),
            }
        ),
        Optional("water_cut_input_type"): Enum(['constant', 'curve']),
        Optional("water_cut"): Map({"value": Float(), "unit": Str()}),
        Optional("water_cut_curve"): Map(
            {
                "image": Map({"values": Seq(Float()), "unit": Str()}),
                "domain": Map({"values": Seq(Float()), "unit": Str()}),
            }
        ),
        "start": Map({"value": Float(), "unit": Str()}),
        "length": Map({"value": Float(), "unit": Str()}),
        Optional("productivity_ipr"): Str(),
        Optional("injectivity_ipr"): Str(),
    }
)
separator_node_properties_description_schema = Map(
    {
        Optional("environment_temperature"): Map({"value": Float(), "unit": Str()}),
        Optional("geometry"): Enum(['vertical_cylinder', 'horizontal_cylinder', 'sphere']),
        Optional("length"): Map({"value": Float(), "unit": Str()}),
        Optional("overall_heat_transfer_coefficient"): Map({"value": Float(), "unit": Str()}),
        Optional("diameter"): Map({"value": Float(), "unit": Str()}),
        Optional("nozzles"): MapPattern(Str(), Map({"value": Float(), "unit": Str()})),
        Optional("initial_phase_volume_fractions"): MapPattern(Str(), Map({"value": Float(), "unit": Str()})),
        Optional("gas_separation_efficiency"): Map({"value": Float(), "unit": Str()}),
        Optional("liquid_separation_efficiency"): Map({"value": Float(), "unit": Str()}),
    }
)
separator_trend_description_schema = Map(
    {
        Optional("name"): Str(),
        "curve_names": Seq(Str()),
        "element_name": Str(),
    }
)
speed_curve_description_schema = Map(
    {
        Optional("time"): Map({"values": Seq(Float()), "unit": Str()}),
        Optional("speed"): Map({"values": Seq(Float()), "unit": Str()}),
    }
)
surge_volume_options_description_schema = Map(
    {
        Optional("time_mode"): Enum(['all_simulation', 'user_defined']),
        Optional("drainage_mode"): Enum(['automatic', 'user_defined']),
        Optional("start_time"): Map({"value": Float(), "unit": Str()}),
        Optional("end_time"): Map({"value": Float(), "unit": Str()}),
        Optional("maximum_drainage_rate"): Map({"value": Float(), "unit": Str()}),
    }
)
table_pump_description_schema = Map(
    {
        Optional("speeds"): Map({"values": Seq(Float()), "unit": Str()}),
        Optional("void_fractions"): Map({"values": Seq(Float()), "unit": Str()}),
        Optional("flow_rates"): Map({"values": Seq(Float()), "unit": Str()}),
        Optional("pressure_boosts"): Map({"values": Seq(Float()), "unit": Str()}),
    }
)
temperatures_container_description_schema = Map(
    {
        Optional("positions"): Map({"values": Seq(Float()), "unit": Str()}),
        Optional("temperatures"): Map({"values": Seq(Float()), "unit": Str()}),
    }
)
time_options_description_schema = Map(
    {
        Optional("stop_on_steady_state"): Bool(),
        Optional("automatic_restart_autosave_frequency"): Bool(),
        Optional("initial_time"): Map({"value": Float(), "unit": Str()}),
        Optional("final_time"): Map({"value": Float(), "unit": Str()}),
        Optional("initial_timestep"): Map({"value": Float(), "unit": Str()}),
        Optional("minimum_timestep"): Map({"value": Float(), "unit": Str()}),
        Optional("maximum_timestep"): Map({"value": Float(), "unit": Str()}),
        Optional("restart_autosave_frequency"): Map({"value": Float(), "unit": Str()}),
        Optional("minimum_time_for_steady_state_stop"): Map({"value": Float(), "unit": Str()}),
    }
)
tracer_model_constant_coefficients_description_schema = Map(
    {
        Optional("partition_coefficients"): MapPattern(Str(), Map({"value": Float(), "unit": Str()})),
    }
)
tracers_mass_fractions_container_description_schema = Map(
    {
        Optional("positions"): Map({"values": Seq(Float()), "unit": Str()}),
        Optional("tracers_mass_fractions"): Seq(Map({"values": Seq(Float()), "unit": Str()})),
    }
)
tubing_description_schema = Map(
    {
        "name": Str(),
        "length": Map({"value": Float(), "unit": Str()}),
        "outer_diameter": Map({"value": Float(), "unit": Str()}),
        "inner_diameter": Map({"value": Float(), "unit": Str()}),
        "inner_roughness": Map({"value": Float(), "unit": Str()}),
        Optional("material"): Str(),
    }
)
velocities_container_description_schema = Map(
    {
        Optional("positions"): Map({"values": Seq(Float()), "unit": Str()}),
        Optional("velocities"): MapPattern(Str(), Map({"values": Seq(Float()), "unit": Str()})),
    }
)
volume_fractions_container_description_schema = Map(
    {
        Optional("positions"): Map({"values": Seq(Float()), "unit": Str()}),
        Optional("fractions"): MapPattern(Str(), Map({"values": Seq(Float()), "unit": Str()})),
    }
)
wall_layer_description_schema = Map(
    {
        "thickness": Map({"value": Float(), "unit": Str()}),
        "material_name": Str(),
        Optional("has_annulus_flow"): Bool(),
    }
)
x_and_y_description_schema = Map(
    {
        Optional("x"): Map({"values": Seq(Float()), "unit": Str()}),
        Optional("y"): Map({"values": Seq(Float()), "unit": Str()}),
    }
)
casing_description_schema = Map(
    {
        Optional("casing_sections"): Seq(casing_section_description_schema),
        Optional("tubings"): Seq(tubing_description_schema),
        Optional("packers"): Seq(packer_description_schema),
        Optional("open_holes"): Seq(open_hole_description_schema),
    }
)
compressor_equipment_description_schema = Map(
    {
        "position": Map({"value": Float(), "unit": Str()}),
        Optional("speed_curve"): speed_curve_description_schema,
        Optional("reference_pressure"): Map({"value": Float(), "unit": Str()}),
        Optional("reference_temperature"): Map({"value": Float(), "unit": Str()}),
        Optional("constant_speed"): Map({"value": Float(), "unit": Str()}),
        Optional("compressor_type"): Enum(['speed_curve', 'constant_speed']),
        Optional("speed_curve_interpolation_type"): Enum(['constant', 'linear', 'quadratic']),
        Optional("flow_direction"): Enum(['forward', 'backward']),
        Optional("table"): compressor_pressure_table_description_schema,
    }
)
controller_node_properties_description_schema = Map(
    {
        Optional("type"): Enum(['pid']),
        Optional("gain"): Float(),
        Optional("setpoint"): Float(),
        Optional("integral_time"): Map({"value": Float(), "unit": Str()}),
        Optional("derivative_time"): Map({"value": Float(), "unit": Str()}),
        Optional("input_signal_properties"): controller_input_signal_properties_description_schema,
        Optional("output_signal_properties"): controller_output_signal_properties_description_schema,
    }
)
environment_description_schema = Map(
    {
        Optional("thermal_model"): Enum(['adiabatic_walls', 'steady_state_heat_transfer', 'transient_heat_transfer']),
        Optional("position_input_mode"): Enum(['position_by_tvd', 'position_by_md']),
        Optional("reference_y_coordinate"): Map({"value": Float(), "unit": Str()}),
        Optional("md_properties_table"): Seq(environment_property_description_schema),
        Optional("tvd_properties_table"): Seq(environment_property_description_schema),
    }
)
fluid_description_schema = Map(
    {
        Optional("composition"): Seq(composition_description_schema),
        Optional("fraction_pairs"): Seq(bip_description_schema),
    }
)
formation_description_schema = Map(
    {
        "reference_y_coordinate": Map({"value": Float(), "unit": Str()}),
        Optional("layers"): Seq(formation_layer_description_schema),
    }
)
initial_pressures_description_schema = Map(
    {
        Optional("position_input_type"): Enum(['vertical_position', 'horizontal_position', 'length']),
        Optional("table_x"): referenced_pressure_container_description_schema,
        Optional("table_y"): referenced_pressure_container_description_schema,
        Optional("table_length"): pressure_container_description_schema,
    }
)
initial_temperatures_description_schema = Map(
    {
        Optional("position_input_type"): Enum(['vertical_position', 'horizontal_position', 'length']),
        Optional("table_x"): referenced_temperatures_container_description_schema,
        Optional("table_y"): referenced_temperatures_container_description_schema,
        Optional("table_length"): temperatures_container_description_schema,
    }
)
initial_tracers_mass_fractions_description_schema = Map(
    {
        Optional("position_input_type"): Enum(['vertical_position', 'horizontal_position', 'length']),
        Optional("table_x"): referenced_tracers_mass_fractions_container_description_schema,
        Optional("table_y"): referenced_tracers_mass_fractions_container_description_schema,
        Optional("table_length"): tracers_mass_fractions_container_description_schema,
    }
)
initial_velocities_description_schema = Map(
    {
        Optional("position_input_type"): Enum(['vertical_position', 'horizontal_position', 'length']),
        Optional("table_x"): referenced_velocities_container_description_schema,
        Optional("table_y"): referenced_velocities_container_description_schema,
        Optional("table_length"): velocities_container_description_schema,
    }
)
initial_volume_fractions_description_schema = Map(
    {
        Optional("position_input_type"): Enum(['vertical_position', 'horizontal_position', 'length']),
        Optional("table_x"): referenced_volume_fractions_container_description_schema,
        Optional("table_y"): referenced_volume_fractions_container_description_schema,
        Optional("table_length"): volume_fractions_container_description_schema,
    }
)
leak_equipment_description_schema = Map(
    {
        "position": Map({"value": Float(), "unit": Str()}),
        Optional("location"): Enum(['main', 'annulus', 'not_defined']),
        Optional("model"): Enum(['orifice', 'flow_coefficient', 'gas_lift_valve']),
        Optional("type"): Enum(['internal', 'external']),
        Optional("diameter"): Map({"value": Float(), "unit": Str()}),
        Optional("discharge_coefficient"): Map({"value": Float(), "unit": Str()}),
        Optional("cv_table"): cv_table_description_schema,
        Optional("gas_lift_valve_opening_type"): Enum(['minimum_pressure_difference', 'pressure_operated']),
        Optional("minimum_pressure_difference"): Map({"value": Float(), "unit": Str()}),
        Optional("bellows_reference_pressure"): Map({"value": Float(), "unit": Str()}),
        Optional("bellows_reference_temperature"): Map({"value": Float(), "unit": Str()}),
        Optional("port_to_bellows_area_ratio"): Map({"value": Float(), "unit": Str()}),
        Optional("opening_input_type"): Enum(['constant', 'curve']),
        Optional("opening"): Map({"value": Float(), "unit": Str()}),
        Optional("opening_curve"): Map(
            {
                "image": Map({"values": Seq(Float()), "unit": Str()}),
                "domain": Map({"values": Seq(Float()), "unit": Str()}),
            }
        ),
        Optional("target_pipe_name"): Str(),
        Optional("target_position"): Map({"value": Float(), "unit": Str()}),
        Optional("target_location"): Enum(['main', 'annulus', 'not_defined']),
        Optional("backflow"): Bool(),
        Optional("backpressure"): Map({"value": Float(), "unit": Str()}),
    }
)
positional_pipe_trend_description_schema = Map(
    {
        Optional("name"): Str(),
        "curve_names": Seq(Str()),
        "location": Enum(['main', 'annulus', 'not_defined']),
        "position": Map({"value": Float(), "unit": Str()}),
        "element_name": Str(),
        Optional("surge_volume_options"): surge_volume_options_description_schema,
    }
)
profile_description_schema = Map(
    {
        Optional("x_and_y"): x_and_y_description_schema,
        Optional("length_and_elevation"): length_and_elevation_description_schema,
    }
)
pump_equipment_description_schema = Map(
    {
        "position": Map({"value": Float(), "unit": Str()}),
        Optional("type"): Enum(['constant_pressure', 'table_interpolation']),
        Optional("pressure_boost"): Map({"value": Float(), "unit": Str()}),
        Optional("thermal_efficiency"): Map({"value": Float(), "unit": Str()}),
        Optional("table"): table_pump_description_schema,
        Optional("speed_curve"): speed_curve_description_schema,
        Optional("speed_curve_interpolation_type"): Enum(['constant', 'linear', 'quadratic']),
        Optional("flow_direction"): Enum(['forward', 'backward']),
    }
)
table_ipr_description_schema = Map(
    {
        Optional("well_index_phase"): Enum(['well_index_phase_gas', 'well_index_phase_oil', 'well_index_phase_water', 'well_index_phase_liquid']),
        Optional("table"): ipr_curve_description_schema,
    }
)
tracers_description_schema = Map(
    {
        Optional("constant_coefficients"): MapPattern(Str(), tracer_model_constant_coefficients_description_schema),
    }
)
valve_equipment_description_schema = Map(
    {
        "position": Map({"value": Float(), "unit": Str()}),
        Optional("type"): Enum(['perkins_valve', 'choke_valve_with_flow_coefficient', 'check_valve']),
        Optional("diameter"): Map({"value": Float(), "unit": Str()}),
        Optional("flow_direction"): Enum(['forward', 'backward']),
        Optional("opening_type"): Enum(['constant_opening', 'table_interpolation']),
        Optional("opening"): Map({"value": Float(), "unit": Str()}),
        Optional("opening_curve_interpolation_type"): Enum(['constant', 'linear', 'quadratic']),
        Optional("opening_curve"): Map(
            {
                "image": Map({"values": Seq(Float()), "unit": Str()}),
                "domain": Map({"values": Seq(Float()), "unit": Str()}),
            }
        ),
        Optional("cv_table"): cv_table_description_schema,
    }
)
wall_description_schema = Map(
    {
        "name": Str(),
        Optional("inner_roughness"): Map({"value": Float(), "unit": Str()}),
        Optional("wall_layer_container"): Seq(wall_layer_description_schema),
    }
)
annulus_equipment_description_schema = Map(
    {
        Optional("leaks"): MapPattern(Str(), leak_equipment_description_schema),
        Optional("gas_lift_valves"): MapPattern(Str(), gas_lift_valve_equipment_description_schema),
    }
)
equipment_description_schema = Map(
    {
        Optional("mass_sources"): MapPattern(Str(), mass_source_equipment_description_schema),
        Optional("pumps"): MapPattern(Str(), pump_equipment_description_schema),
        Optional("valves"): MapPattern(Str(), valve_equipment_description_schema),
        Optional("reservoir_inflows"): MapPattern(Str(), reservoir_inflow_equipment_description_schema),
        Optional("heat_sources"): MapPattern(Str(), heat_source_equipment_description_schema),
        Optional("compressors"): MapPattern(Str(), compressor_equipment_description_schema),
        Optional("leaks"): MapPattern(Str(), leak_equipment_description_schema),
        Optional("pigs"): MapPattern(Str(), pig_equipment_description_schema),
    }
)
ipr_models_description_schema = Map(
    {
        Optional("linear_models"): MapPattern(Str(), linear_ipr_description_schema),
        Optional("table_models"): MapPattern(Str(), table_ipr_description_schema),
    }
)
initial_conditions_description_schema = Map(
    {
        Optional("pressures"): initial_pressures_description_schema,
        Optional("volume_fractions"): initial_volume_fractions_description_schema,
        Optional("tracers_mass_fractions"): initial_tracers_mass_fractions_description_schema,
        Optional("velocities"): initial_velocities_description_schema,
        Optional("temperatures"): initial_temperatures_description_schema,
        Optional("fluid"): Str(),
    }
)
node_description_schema = Map(
    {
        "name": Str(),
        "node_type": Enum(['internal_node', 'mass_source_boundary', 'pressure_boundary', 'separator_node', 'controller_node']),
        Optional("pvt_model"): Str(),
        Optional("pressure_properties"): pressure_node_properties_description_schema,
        Optional("mass_source_properties"): mass_source_node_properties_description_schema,
        Optional("internal_properties"): internal_node_properties_description_schema,
        Optional("separator_properties"): separator_node_properties_description_schema,
        Optional("controller_properties"): controller_node_properties_description_schema,
    }
)
pvt_model_compositional_description_schema = Map(
    {
        Optional("equation_of_state_type"): Enum(['pvt_compositional_peng_robinson', 'pvt_compositional_soave_redlich_kwong']),
        Optional("surface_tension_model_type"): Enum(['WeinaugKatz', 'LeeChien', 'SchechterGuo']),
        Optional("viscosity_model"): Enum(['corresponding_states_principle', 'lohrenz_bray_clark']),
        Optional("heavy_components"): Seq(heavy_component_description_schema),
        Optional("light_components"): Seq(light_component_description_schema),
        Optional("fluids"): MapPattern(Str(), fluid_description_schema),
    }
)
trends_output_description_schema = Map(
    {
        Optional("positional_pipe_trends"): Seq(positional_pipe_trend_description_schema),
        Optional("overall_pipe_trends"): Seq(overall_pipe_trend_description_schema),
        Optional("global_trends"): Seq(global_trend_description_schema),
        Optional("equipment_trends"): Seq(equipment_trend_description_schema),
        Optional("separator_trends"): Seq(separator_trend_description_schema),
    }
)
annulus_description_schema = Map(
    {
        "has_annulus_flow": Bool(),
        Optional("pvt_model"): Str(),
        Optional("initial_conditions"): initial_conditions_description_schema,
        Optional("equipment"): annulus_equipment_description_schema,
        "top_node": Str(),
    }
)
case_output_description_schema = Map(
    {
        Optional("automatic_trend_frequency"): Bool(),
        Optional("trends"): trends_output_description_schema,
        Optional("trend_frequency"): Map({"value": Float(), "unit": Str()}),
        Optional("automatic_profile_frequency"): Bool(),
        Optional("profiles"): Seq(profile_output_description_schema),
        Optional("profile_frequency"): Map({"value": Float(), "unit": Str()}),
    }
)
pipe_description_schema = Map(
    {
        "name": Str(),
        "source": Str(),
        "target": Str(),
        Optional("source_port"): Enum(['port', 'left_annulus_port', 'right_annulus_port']),
        Optional("target_port"): Enum(['port', 'left_annulus_port', 'right_annulus_port']),
        Optional("pvt_model"): Str(),
        Optional("profile"): profile_description_schema,
        Optional("equipment"): equipment_description_schema,
        Optional("environment"): environment_description_schema,
        Optional("segments"): pipe_segments_description_schema,
        Optional("initial_conditions"): initial_conditions_description_schema,
    }
)
pvt_models_description_schema = Map(
    {
        Optional("default_model"): Str(),
        Optional("tables"): MapPattern(Str(), Str()),
        Optional("correlations"): MapPattern(Str(), pvt_model_correlation_description_schema),
        Optional("compositions"): MapPattern(Str(), pvt_model_compositional_description_schema),
    }
)
well_description_schema = Map(
    {
        "name": Str(),
        Optional("pvt_model"): Str(),
        Optional("stagnant_fluid"): Str(),
        Optional("profile"): profile_description_schema,
        Optional("casing"): casing_description_schema,
        Optional("annulus"): annulus_description_schema,
        Optional("formation"): formation_description_schema,
        "top_node": Str(),
        "bottom_node": Str(),
        Optional("environment"): environment_description_schema,
        Optional("initial_conditions"): initial_conditions_description_schema,
        Optional("equipment"): equipment_description_schema,
    }
)
case_description_schema = Map(
    {
        Optional("name"): Str(),
        Optional("physics"): physics_description_schema,
        Optional("time_options"): time_options_description_schema,
        Optional("numerical_options"): numerical_options_description_schema,
        Optional("ipr_models"): ipr_models_description_schema,
        Optional("pvt_models"): pvt_models_description_schema,
        Optional("tracers"): tracers_description_schema,
        Optional("outputs"): case_output_description_schema,
        Optional("pipes"): Seq(pipe_description_schema),
        Optional("nodes"): Seq(node_description_schema),
        Optional("wells"): Seq(well_description_schema),
        Optional("materials"): Seq(material_description_schema),
        Optional("walls"): Seq(wall_description_schema),
    }
)
<<<<<<< HEAD
# [[[end]]] (checksum: 23201f736ec577dad1d8948215d7cef3)
=======
# [[[end]]] (checksum: 106e4dd415f0f6d903fa7963dbd2e998)
>>>>>>> 53938275
# fmt: on<|MERGE_RESOLUTION|>--- conflicted
+++ resolved
@@ -1066,9 +1066,5 @@
         Optional("walls"): Seq(wall_description_schema),
     }
 )
-<<<<<<< HEAD
-# [[[end]]] (checksum: 23201f736ec577dad1d8948215d7cef3)
-=======
-# [[[end]]] (checksum: 106e4dd415f0f6d903fa7963dbd2e998)
->>>>>>> 53938275
+# [[[end]]] (checksum: b15791693ba5dce623dd301a851d625e)
 # fmt: on