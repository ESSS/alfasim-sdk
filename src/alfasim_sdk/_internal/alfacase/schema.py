--- conflicted
+++ resolved
@@ -146,29 +146,6 @@
         Optional("fluid"): Str(),
     }
 )
-<<<<<<< HEAD
-=======
-leak_equipment_description_schema = Map(
-    {
-        "position": Map({"value": Float(), "unit": Str()}),
-        Optional("location"): Enum(['main', 'annulus', 'not_defined']),
-        Optional("diameter"): Map({"value": Float(), "unit": Str()}),
-        Optional("opening_input_type"): Enum(['constant', 'curve']),
-        Optional("opening"): Map({"value": Float(), "unit": Str()}),
-        Optional("opening_curve"): Map(
-            {
-                "image": Map({"values": Seq(Float()), "unit": Str()}),
-                "domain": Map({"values": Seq(Float()), "unit": Str()}),
-            }
-        ),
-        Optional("discharge_coefficient"): Map({"value": Float(), "unit": Str()}),
-        Optional("target_pipe"): Str(),
-        Optional("target_position"): Map({"value": Float(), "unit": Str()}),
-        Optional("target_location"): Enum(['main', 'annulus', 'not_defined']),
-        Optional("backflow"): Bool(),
-    }
-)
->>>>>>> 82793da2
 length_and_elevation_description_schema = Map(
     {
         Optional("length"): Map({"values": Seq(Float()), "unit": Str()}),
@@ -1014,9 +991,5 @@
         Optional("walls"): Seq(wall_description_schema),
     }
 )
-<<<<<<< HEAD
-# [[[end]]] (checksum: c8b2c0639d0edd8a4747b5d29cfb87af)
-=======
-# [[[end]]] (checksum: bfabe09de2f1c08120d7100b00b3db58)
->>>>>>> 82793da2
+# [[[end]]]
 # fmt: on