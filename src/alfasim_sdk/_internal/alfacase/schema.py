# fmt: off
# #[[[cog
# import cog
# from alfasim_sdk import CaseDescription
# from alfasim_sdk._internal.alfacase.generate_schema import get_all_classes_that_needs_schema, generate_alfacase_schema
# cog.out("from strictyaml import Bool, Enum, Int, Map, MapPattern, Optional, Seq, Str, Float # noreorder")
# cog.out("\n\n")
# cog.out("\n\n")
# list_of_classes_that_needs_schema = get_all_classes_that_needs_schema(CaseDescription)
# for class_ in list_of_classes_that_needs_schema:
#    cog.out(generate_alfacase_schema(class_))
# ]]]
from strictyaml import Bool, Enum, Int, Map, MapPattern, Optional, Seq, Str, Float # noreorder



bip_description_schema = Map(
    {
        "component_1": Str(),
        "component_2": Str(),
        "value": Float(),
    }
)
casing_section_description_schema = Map(
    {
        "name": Str(),
        "hanger_depth": Map({"value": Float(), "unit": Str()}),
        "settings_depth": Map({"value": Float(), "unit": Str()}),
        "hole_diameter": Map({"value": Float(), "unit": Str()}),
        "outer_diameter": Map({"value": Float(), "unit": Str()}),
        "inner_diameter": Map({"value": Float(), "unit": Str()}),
        "inner_roughness": Map({"value": Float(), "unit": Str()}),
        Optional("material"): Str(),
        "top_of_filler": Map({"value": Float(), "unit": Str()}),
        Optional("filler_material"): Str(),
        Optional("material_above_filler"): Str(),
    }
)
composition_description_schema = Map(
    {
        "component": Str(),
        Optional("molar_fraction"): Map({"value": Float(), "unit": Str()}),
        Optional("reference_enthalpy"): Map({"value": Float(), "unit": Str()}),
    }
)
compressor_pressure_table_description_schema = Map(
    {
        Optional("speed_entries"): Map({"values": Seq(Float()), "unit": Str()}),
        Optional("corrected_mass_flow_rate_entries"): Map({"values": Seq(Float()), "unit": Str()}),
        Optional("pressure_ratio_table"): Map({"values": Seq(Float()), "unit": Str()}),
        Optional("isentropic_efficiency_table"): Map({"values": Seq(Float()), "unit": Str()}),
    }
)
controller_input_signal_properties_description_schema = Map(
    {
        Optional("target_variable"): Str(),
        Optional("unit"): Str(),
        Optional("network_element_name"): Str(),
        Optional("position_in_network_element"): Map({"value": Float(), "unit": Str()}),
    }
)
controller_output_signal_properties_description_schema = Map(
    {
        Optional("controlled_property"): Str(),
        Optional("unit"): Str(),
        Optional("network_element_name"): Str(),
        Optional("min_value"): Float(),
        Optional("max_value"): Float(),
        Optional("max_rate_of_change"): Float(),
    }
)
cv_table_description_schema = Map(
    {
        Optional("opening"): Map({"values": Seq(Float()), "unit": Str()}),
        Optional("flow_coefficient"): Map({"values": Seq(Float()), "unit": Str()}),
    }
)
environment_property_description_schema = Map(
    {
        "position": Map({"value": Float(), "unit": Str()}),
        "temperature": Map({"value": Float(), "unit": Str()}),
        "type": Enum(['walls_and_environment_heat_transfer_coefficient', 'walls_and_water_heat_transfer_coefficient_model', 'walls_and_air_heat_transfer_coefficient_model', 'overall_heat_transfer_coefficient_model', 'walls_without_environment_heat_transfer_coefficient']),
        Optional("heat_transfer_coefficient"): Map({"value": Float(), "unit": Str()}),
        Optional("overall_heat_transfer_coefficient"): Map({"value": Float(), "unit": Str()}),
        Optional("fluid_velocity"): Map({"value": Float(), "unit": Str()}),
    }
)
formation_layer_description_schema = Map(
    {
        "name": Str(),
        "start": Map({"value": Float(), "unit": Str()}),
        Optional("material"): Str(),
    }
)
gas_lift_valve_equipment_description_schema = Map(
    {
        "position": Map({"value": Float(), "unit": Str()}),
        "diameter": Map({"value": Float(), "unit": Str()}),
        "valve_type": Enum(['perkins_valve', 'choke_valve_with_flow_coefficient', 'check_valve']),
        "delta_p_min": Map({"value": Float(), "unit": Str()}),
        "discharge_coeff": Map({"value": Float(), "unit": Str()}),
    }
)
heat_source_equipment_description_schema = Map(
    {
        "start": Map({"value": Float(), "unit": Str()}),
        "length": Map({"value": Float(), "unit": Str()}),
        Optional("power_input_type"): Enum(['constant', 'curve']),
        Optional("power"): Map({"value": Float(), "unit": Str()}),
        Optional("power_curve"): Map(
            {
                "image": Map({"values": Seq(Float()), "unit": Str()}),
                "domain": Map({"values": Seq(Float()), "unit": Str()}),
            }
        ),
    }
)
heavy_component_description_schema = Map(
    {
        "name": Str(),
        "scn": Int(),
        Optional("MW"): Map({"value": Float(), "unit": Str()}),
        Optional("rho"): Map({"value": Float(), "unit": Str()}),
    }
)
ipr_curve_description_schema = Map(
    {
        Optional("pressure_difference"): Map({"values": Seq(Float()), "unit": Str()}),
        Optional("flow_rate"): Map({"values": Seq(Float()), "unit": Str()}),
    }
)
internal_node_properties_description_schema = Map(
    {
        Optional("fluid"): Str(),
    }
)
length_and_elevation_description_schema = Map(
    {
        Optional("length"): Map({"values": Seq(Float()), "unit": Str()}),
        Optional("elevation"): Map({"values": Seq(Float()), "unit": Str()}),
    }
)
light_component_description_schema = Map(
    {
        "name": Str(),
        Optional("Pc"): Map({"value": Float(), "unit": Str()}),
        Optional("Tc"): Map({"value": Float(), "unit": Str()}),
        Optional("Vc"): Map({"value": Float(), "unit": Str()}),
        Optional("omega"): Map({"value": Float(), "unit": Str()}),
        Optional("MW"): Map({"value": Float(), "unit": Str()}),
        Optional("Tb"): Map({"value": Float(), "unit": Str()}),
        Optional("Parachor"): Map({"value": Float(), "unit": Str()}),
        Optional("Cp_0"): Map({"value": Float(), "unit": Str()}),
        Optional("Cp_1"): Map({"value": Float(), "unit": Str()}),
        Optional("Cp_2"): Map({"value": Float(), "unit": Str()}),
        Optional("Cp_3"): Map({"value": Float(), "unit": Str()}),
        Optional("Cp_4"): Map({"value": Float(), "unit": Str()}),
    }
)
linear_ipr_description_schema = Map(
    {
        Optional("well_index_phase"): Enum(['well_index_phase_gas', 'well_index_phase_oil', 'well_index_phase_water', 'well_index_phase_liquid']),
        Optional("min_pressure_difference"): Map({"value": Float(), "unit": Str()}),
        Optional("well_index_input_type"): Enum(['constant', 'curve']),
        Optional("well_index"): Map({"value": Float(), "unit": Str()}),
        Optional("well_index_curve"): Map(
            {
                "image": Map({"values": Seq(Float()), "unit": Str()}),
                "domain": Map({"values": Seq(Float()), "unit": Str()}),
            }
        ),
    }
)
mass_source_equipment_description_schema = Map(
    {
        Optional("fluid"): Str(),
        Optional("tracer_mass_fraction"): Map({"values": Seq(Float()), "unit": Str()}),
        Optional("temperature_input_type"): Enum(['constant', 'curve']),
        Optional("temperature"): Map({"value": Float(), "unit": Str()}),
        Optional("temperature_curve"): Map(
            {
                "image": Map({"values": Seq(Float()), "unit": Str()}),
                "domain": Map({"values": Seq(Float()), "unit": Str()}),
            }
        ),
        Optional("source_type"): Enum(['mass_source_type_mass_flow_rates', 'mass_source_type_all_volumetric_flow_rates', 'mass_source_type_flow_rate_oil_gor_wc', 'mass_source_type_flow_rate_gas_gor_wc', 'mass_source_type_flow_rate_water_gor_wc', 'mass_source_type_total_mass_flow_rate_pvt_split']),
        Optional("volumetric_flow_rates_std_input_type"): Enum(['constant', 'curve']),
        Optional("volumetric_flow_rates_std"): MapPattern(Str(), Map({"value": Float(), "unit": Str()})),
        Optional("volumetric_flow_rates_std_curve"): MapPattern(
            Str(),
            Map(
                {
                    "image": Map({"values": Seq(Float()), "unit": Str()}),
                    "domain": Map({"values": Seq(Float()), "unit": Str()}),
                }
            ),
        ),
        Optional("mass_flow_rates_input_type"): Enum(['constant', 'curve']),
        Optional("mass_flow_rates"): MapPattern(Str(), Map({"value": Float(), "unit": Str()})),
        Optional("mass_flow_rates_curve"): MapPattern(
            Str(),
            Map(
                {
                    "image": Map({"values": Seq(Float()), "unit": Str()}),
                    "domain": Map({"values": Seq(Float()), "unit": Str()}),
                }
            ),
        ),
        Optional("total_mass_flow_rate_input_type"): Enum(['constant', 'curve']),
        Optional("total_mass_flow_rate"): Map({"value": Float(), "unit": Str()}),
        Optional("total_mass_flow_rate_curve"): Map(
            {
                "image": Map({"values": Seq(Float()), "unit": Str()}),
                "domain": Map({"values": Seq(Float()), "unit": Str()}),
            }
        ),
        Optional("water_cut_input_type"): Enum(['constant', 'curve']),
        Optional("water_cut"): Map({"value": Float(), "unit": Str()}),
        Optional("water_cut_curve"): Map(
            {
                "image": Map({"values": Seq(Float()), "unit": Str()}),
                "domain": Map({"values": Seq(Float()), "unit": Str()}),
            }
        ),
        Optional("gas_oil_ratio_input_type"): Enum(['constant', 'curve']),
        Optional("gas_oil_ratio"): Map({"value": Float(), "unit": Str()}),
        Optional("gas_oil_ratio_curve"): Map(
            {
                "image": Map({"values": Seq(Float()), "unit": Str()}),
                "domain": Map({"values": Seq(Float()), "unit": Str()}),
            }
        ),
        "position": Map({"value": Float(), "unit": Str()}),
    }
)
mass_source_node_properties_description_schema = Map(
    {
        Optional("fluid"): Str(),
        Optional("tracer_mass_fraction"): Map({"values": Seq(Float()), "unit": Str()}),
        Optional("temperature_input_type"): Enum(['constant', 'curve']),
        Optional("temperature"): Map({"value": Float(), "unit": Str()}),
        Optional("temperature_curve"): Map(
            {
                "image": Map({"values": Seq(Float()), "unit": Str()}),
                "domain": Map({"values": Seq(Float()), "unit": Str()}),
            }
        ),
        Optional("source_type"): Enum(['mass_source_type_mass_flow_rates', 'mass_source_type_all_volumetric_flow_rates', 'mass_source_type_flow_rate_oil_gor_wc', 'mass_source_type_flow_rate_gas_gor_wc', 'mass_source_type_flow_rate_water_gor_wc', 'mass_source_type_total_mass_flow_rate_pvt_split']),
        Optional("volumetric_flow_rates_std_input_type"): Enum(['constant', 'curve']),
        Optional("volumetric_flow_rates_std"): MapPattern(Str(), Map({"value": Float(), "unit": Str()})),
        Optional("volumetric_flow_rates_std_curve"): MapPattern(
            Str(),
            Map(
                {
                    "image": Map({"values": Seq(Float()), "unit": Str()}),
                    "domain": Map({"values": Seq(Float()), "unit": Str()}),
                }
            ),
        ),
        Optional("mass_flow_rates_input_type"): Enum(['constant', 'curve']),
        Optional("mass_flow_rates"): MapPattern(Str(), Map({"value": Float(), "unit": Str()})),
        Optional("mass_flow_rates_curve"): MapPattern(
            Str(),
            Map(
                {
                    "image": Map({"values": Seq(Float()), "unit": Str()}),
                    "domain": Map({"values": Seq(Float()), "unit": Str()}),
                }
            ),
        ),
        Optional("total_mass_flow_rate_input_type"): Enum(['constant', 'curve']),
        Optional("total_mass_flow_rate"): Map({"value": Float(), "unit": Str()}),
        Optional("total_mass_flow_rate_curve"): Map(
            {
                "image": Map({"values": Seq(Float()), "unit": Str()}),
                "domain": Map({"values": Seq(Float()), "unit": Str()}),
            }
        ),
        Optional("water_cut_input_type"): Enum(['constant', 'curve']),
        Optional("water_cut"): Map({"value": Float(), "unit": Str()}),
        Optional("water_cut_curve"): Map(
            {
                "image": Map({"values": Seq(Float()), "unit": Str()}),
                "domain": Map({"values": Seq(Float()), "unit": Str()}),
            }
        ),
        Optional("gas_oil_ratio_input_type"): Enum(['constant', 'curve']),
        Optional("gas_oil_ratio"): Map({"value": Float(), "unit": Str()}),
        Optional("gas_oil_ratio_curve"): Map(
            {
                "image": Map({"values": Seq(Float()), "unit": Str()}),
                "domain": Map({"values": Seq(Float()), "unit": Str()}),
            }
        ),
    }
)
material_description_schema = Map(
    {
        "name": Str(),
        Optional("material_type"): Enum(['solid', 'fluid']),
        Optional("density"): Map({"value": Float(), "unit": Str()}),
        Optional("thermal_conductivity"): Map({"value": Float(), "unit": Str()}),
        Optional("heat_capacity"): Map({"value": Float(), "unit": Str()}),
        Optional("inner_emissivity"): Map({"value": Float(), "unit": Str()}),
        Optional("outer_emissivity"): Map({"value": Float(), "unit": Str()}),
        Optional("expansion"): Map({"value": Float(), "unit": Str()}),
        Optional("viscosity"): Map({"value": Float(), "unit": Str()}),
    }
)
numerical_options_description_schema = Map(
    {
        Optional("nonlinear_solver_type"): Enum(['nonlinear_solver_newton_basic', 'nonlinear_solver_newton_backtracking', 'nonlinear_solver_alfasim_quasi_newton']),
        Optional("tolerance"): Float(),
        Optional("maximum_iterations"): Int(),
        Optional("maximum_timestep_change_factor"): Float(),
        Optional("maximum_cfl_value"): Float(),
        Optional("relaxed_tolerance"): Float(),
        Optional("divergence_tolerance"): Float(),
        Optional("friction_factor_evaluation_strategy"): Enum(['time_explicit', 'newton_explicit', 'implicit']),
        Optional("simulation_mode"): Enum(['default', 'robust']),
        Optional("enable_solver_caching"): Bool(),
        Optional("caching_rtol"): Float(),
        Optional("caching_atol"): Float(),
        Optional("always_repeat_timestep"): Bool(),
    }
)
open_hole_description_schema = Map(
    {
        "name": Str(),
        "length": Map({"value": Float(), "unit": Str()}),
        "diameter": Map({"value": Float(), "unit": Str()}),
        "inner_roughness": Map({"value": Float(), "unit": Str()}),
    }
)
packer_description_schema = Map(
    {
        "name": Str(),
        "position": Map({"value": Float(), "unit": Str()}),
        Optional("material_above"): Str(),
    }
)
physics_description_schema = Map(
    {
        Optional("hydrodynamic_model"): Enum(['hydrodynamic_model_2_fields', 'hydrodynamic_model_4_fields', 'hydrodynamic_model_3_layers_gas_oil_water', 'hydrodynamic_model_5_fields_solid', 'hydrodynamic_model_5_fields_water', 'hydrodynamic_model_5_fields_co2', 'hydrodynamic_model_3_layers_no_bubble_gas_oil_water', 'hydrodynamic_model_3_layers_water_with_co2', 'hydrodynamic_model_3_layers_7_fields_gas_oil_water', 'hydrodynamic_model_3_layers_9_fields_gas_oil_water']),
        Optional("simulation_regime"): Enum(['simulation_regime_transient', 'simulation_regime_steady_state']),
        Optional("energy_model"): Enum(['no_model', 'global_model', 'layers_model']),
        Optional("solids_model"): Enum(['no_model', 'thomas1965_equilibrium', 'mills1985_equilibrium', 'santamaria2010_equilibrium', 'from_plugin']),
        Optional("solids_model_plugin_id"): Str(),
        Optional("initial_condition_strategy"): Enum(['constant', 'steady_state', 'restart']),
        Optional("restart_filepath"): Str(),
        Optional("keep_former_results"): Bool(),
        Optional("emulsion_model"): Enum(['no_model', 'model_default', 'taylor1932', 'brinkman1952', 'mooney1951a', 'mooney1951b', 'hinze1955', 'sleicher1962', 'brauner2001', 'boxall2012', 'brinkman1952_and_yeh1964', 'from_plugin']),
        Optional("flash_model"): Enum(['hydrocarbon_only', 'hydrocarbon_and_water']),
        Optional("correlations_package"): Enum(['correlation_package_classical', 'correlation_package_alfasim', 'correlation_package_isdb_tests']),
    }
)
pipe_segments_description_schema = Map(
    {
        "start_positions": Map({"values": Seq(Float()), "unit": Str()}),
        "diameters": Map({"values": Seq(Float()), "unit": Str()}),
        "roughnesses": Map({"values": Seq(Float()), "unit": Str()}),
        Optional("wall_names"): Seq(Str()),
    }
)
pressure_container_description_schema = Map(
    {
        Optional("positions"): Map({"values": Seq(Float()), "unit": Str()}),
        Optional("pressures"): Map({"values": Seq(Float()), "unit": Str()}),
    }
)
pressure_node_properties_description_schema = Map(
    {
        Optional("pressure_input_type"): Enum(['constant', 'curve']),
        Optional("pressure"): Map({"value": Float(), "unit": Str()}),
        Optional("pressure_curve"): Map(
            {
                "image": Map({"values": Seq(Float()), "unit": Str()}),
                "domain": Map({"values": Seq(Float()), "unit": Str()}),
            }
        ),
        Optional("temperature_input_type"): Enum(['constant', 'curve']),
        Optional("temperature"): Map({"value": Float(), "unit": Str()}),
        Optional("temperature_curve"): Map(
            {
                "image": Map({"values": Seq(Float()), "unit": Str()}),
                "domain": Map({"values": Seq(Float()), "unit": Str()}),
            }
        ),
        Optional("fluid"): Str(),
        Optional("tracer_mass_fraction"): Map({"values": Seq(Float()), "unit": Str()}),
        Optional("split_type"): Enum(['mass_inflow_split_type_constant_volume_fraction', 'mass_inflow_split_type_constant_mass_fraction', 'mass_inflow_split_type_pvt', 'mass_inflow_split_type_pvt_user_gor_wc', 'mass_inflow_split_type_pvt_user_glr_wc']),
        Optional("mass_fractions_input_type"): Enum(['constant', 'curve']),
        Optional("mass_fractions"): MapPattern(Str(), Map({"value": Float(), "unit": Str()})),
        Optional("mass_fractions_curve"): MapPattern(
            Str(),
            Map(
                {
                    "image": Map({"values": Seq(Float()), "unit": Str()}),
                    "domain": Map({"values": Seq(Float()), "unit": Str()}),
                }
            ),
        ),
        Optional("volume_fractions_input_type"): Enum(['constant', 'curve']),
        Optional("volume_fractions"): MapPattern(Str(), Map({"value": Float(), "unit": Str()})),
        Optional("volume_fractions_curve"): MapPattern(
            Str(),
            Map(
                {
                    "image": Map({"values": Seq(Float()), "unit": Str()}),
                    "domain": Map({"values": Seq(Float()), "unit": Str()}),
                }
            ),
        ),
        Optional("gas_liquid_ratio_input_type"): Enum(['constant', 'curve']),
        Optional("gas_liquid_ratio"): Map({"value": Float(), "unit": Str()}),
        Optional("gas_liquid_ratio_curve"): Map(
            {
                "image": Map({"values": Seq(Float()), "unit": Str()}),
                "domain": Map({"values": Seq(Float()), "unit": Str()}),
            }
        ),
        Optional("gas_oil_ratio_input_type"): Enum(['constant', 'curve']),
        Optional("gas_oil_ratio"): Map({"value": Float(), "unit": Str()}),
        Optional("gas_oil_ratio_curve"): Map(
            {
                "image": Map({"values": Seq(Float()), "unit": Str()}),
                "domain": Map({"values": Seq(Float()), "unit": Str()}),
            }
        ),
        Optional("water_cut_input_type"): Enum(['constant', 'curve']),
        Optional("water_cut"): Map({"value": Float(), "unit": Str()}),
        Optional("water_cut_curve"): Map(
            {
                "image": Map({"values": Seq(Float()), "unit": Str()}),
                "domain": Map({"values": Seq(Float()), "unit": Str()}),
            }
        ),
    }
)
profile_output_description_schema = Map(
    {
        "curve_names": Seq(Str()),
        "element_name": Str(),
        "location": Enum(['main', 'annulus', 'not_defined']),
    }
)
pvt_model_correlation_description_schema = Map(
    {
        Optional("oil_density_std"): Map({"value": Float(), "unit": Str()}),
        Optional("gas_density_std"): Map({"value": Float(), "unit": Str()}),
        Optional("rs_sat"): Map({"value": Float(), "unit": Str()}),
        Optional("pvt_correlation_package"): Enum(['pvt_correlation_package_lasater', 'pvt_correlation_package_standing', 'pvt_correlation_package_vazquez_beggs', 'pvt_correlation_package_glaso']),
    }
)
referenced_pressure_container_description_schema = Map(
    {
        Optional("reference_coordinate"): Map({"value": Float(), "unit": Str()}),
        Optional("positions"): Map({"values": Seq(Float()), "unit": Str()}),
        Optional("pressures"): Map({"values": Seq(Float()), "unit": Str()}),
    }
)
referenced_temperatures_container_description_schema = Map(
    {
        Optional("reference_coordinate"): Map({"value": Float(), "unit": Str()}),
        Optional("positions"): Map({"values": Seq(Float()), "unit": Str()}),
        Optional("temperatures"): Map({"values": Seq(Float()), "unit": Str()}),
    }
)
referenced_tracers_mass_fractions_container_description_schema = Map(
    {
        Optional("reference_coordinate"): Map({"value": Float(), "unit": Str()}),
        Optional("positions"): Map({"values": Seq(Float()), "unit": Str()}),
        Optional("tracers_mass_fractions"): Seq(Map({"values": Seq(Float()), "unit": Str()})),
    }
)
referenced_velocities_container_description_schema = Map(
    {
        Optional("reference_coordinate"): Map({"value": Float(), "unit": Str()}),
        Optional("positions"): Map({"values": Seq(Float()), "unit": Str()}),
        Optional("velocities"): MapPattern(Str(), Map({"values": Seq(Float()), "unit": Str()})),
    }
)
referenced_volume_fractions_container_description_schema = Map(
    {
        Optional("reference_coordinate"): Map({"value": Float(), "unit": Str()}),
        Optional("positions"): Map({"values": Seq(Float()), "unit": Str()}),
        Optional("fractions"): MapPattern(Str(), Map({"values": Seq(Float()), "unit": Str()})),
    }
)
reservoir_inflow_equipment_description_schema = Map(
    {
        Optional("pressure_input_type"): Enum(['constant', 'curve']),
        Optional("pressure"): Map({"value": Float(), "unit": Str()}),
        Optional("pressure_curve"): Map(
            {
                "image": Map({"values": Seq(Float()), "unit": Str()}),
                "domain": Map({"values": Seq(Float()), "unit": Str()}),
            }
        ),
        Optional("temperature_input_type"): Enum(['constant', 'curve']),
        Optional("temperature"): Map({"value": Float(), "unit": Str()}),
        Optional("temperature_curve"): Map(
            {
                "image": Map({"values": Seq(Float()), "unit": Str()}),
                "domain": Map({"values": Seq(Float()), "unit": Str()}),
            }
        ),
        Optional("fluid"): Str(),
        Optional("tracer_mass_fraction"): Map({"values": Seq(Float()), "unit": Str()}),
        Optional("split_type"): Enum(['mass_inflow_split_type_constant_volume_fraction', 'mass_inflow_split_type_constant_mass_fraction', 'mass_inflow_split_type_pvt', 'mass_inflow_split_type_pvt_user_gor_wc', 'mass_inflow_split_type_pvt_user_glr_wc']),
        Optional("mass_fractions_input_type"): Enum(['constant', 'curve']),
        Optional("mass_fractions"): MapPattern(Str(), Map({"value": Float(), "unit": Str()})),
        Optional("mass_fractions_curve"): MapPattern(
            Str(),
            Map(
                {
                    "image": Map({"values": Seq(Float()), "unit": Str()}),
                    "domain": Map({"values": Seq(Float()), "unit": Str()}),
                }
            ),
        ),
        Optional("volume_fractions_input_type"): Enum(['constant', 'curve']),
        Optional("volume_fractions"): MapPattern(Str(), Map({"value": Float(), "unit": Str()})),
        Optional("volume_fractions_curve"): MapPattern(
            Str(),
            Map(
                {
                    "image": Map({"values": Seq(Float()), "unit": Str()}),
                    "domain": Map({"values": Seq(Float()), "unit": Str()}),
                }
            ),
        ),
        Optional("gas_liquid_ratio_input_type"): Enum(['constant', 'curve']),
        Optional("gas_liquid_ratio"): Map({"value": Float(), "unit": Str()}),
        Optional("gas_liquid_ratio_curve"): Map(
            {
                "image": Map({"values": Seq(Float()), "unit": Str()}),
                "domain": Map({"values": Seq(Float()), "unit": Str()}),
            }
        ),
        Optional("gas_oil_ratio_input_type"): Enum(['constant', 'curve']),
        Optional("gas_oil_ratio"): Map({"value": Float(), "unit": Str()}),
        Optional("gas_oil_ratio_curve"): Map(
            {
                "image": Map({"values": Seq(Float()), "unit": Str()}),
                "domain": Map({"values": Seq(Float()), "unit": Str()}),
            }
        ),
        Optional("water_cut_input_type"): Enum(['constant', 'curve']),
        Optional("water_cut"): Map({"value": Float(), "unit": Str()}),
        Optional("water_cut_curve"): Map(
            {
                "image": Map({"values": Seq(Float()), "unit": Str()}),
                "domain": Map({"values": Seq(Float()), "unit": Str()}),
            }
        ),
        "start": Map({"value": Float(), "unit": Str()}),
        "length": Map({"value": Float(), "unit": Str()}),
        Optional("productivity_ipr"): Str(),
        Optional("injectivity_ipr"): Str(),
    }
)
separator_node_properties_description_schema = Map(
    {
        Optional("environment_temperature"): Map({"value": Float(), "unit": Str()}),
        Optional("geometry"): Enum(['vertical_cylinder', 'horizontal_cylinder', 'sphere']),
        Optional("length"): Map({"value": Float(), "unit": Str()}),
        Optional("overall_heat_transfer_coefficient"): Map({"value": Float(), "unit": Str()}),
        Optional("diameter"): Map({"value": Float(), "unit": Str()}),
        Optional("nozzles"): MapPattern(Str(), Map({"value": Float(), "unit": Str()})),
        Optional("initial_phase_volume_fractions"): MapPattern(Str(), Map({"value": Float(), "unit": Str()})),
        Optional("gas_separation_efficiency"): Map({"value": Float(), "unit": Str()}),
        Optional("liquid_separation_efficiency"): Map({"value": Float(), "unit": Str()}),
    }
)
speed_curve_description_schema = Map(
    {
        Optional("time"): Map({"values": Seq(Float()), "unit": Str()}),
        Optional("speed"): Map({"values": Seq(Float()), "unit": Str()}),
    }
)
table_pump_description_schema = Map(
    {
        Optional("speeds"): Map({"values": Seq(Float()), "unit": Str()}),
        Optional("void_fractions"): Map({"values": Seq(Float()), "unit": Str()}),
        Optional("flow_rates"): Map({"values": Seq(Float()), "unit": Str()}),
        Optional("pressure_boosts"): Map({"values": Seq(Float()), "unit": Str()}),
    }
)
temperatures_container_description_schema = Map(
    {
        Optional("positions"): Map({"values": Seq(Float()), "unit": Str()}),
        Optional("temperatures"): Map({"values": Seq(Float()), "unit": Str()}),
    }
)
time_options_description_schema = Map(
    {
        Optional("stop_on_steady_state"): Bool(),
        Optional("automatic_restart_autosave_frequency"): Bool(),
        Optional("initial_time"): Map({"value": Float(), "unit": Str()}),
        Optional("final_time"): Map({"value": Float(), "unit": Str()}),
        Optional("initial_timestep"): Map({"value": Float(), "unit": Str()}),
        Optional("minimum_timestep"): Map({"value": Float(), "unit": Str()}),
        Optional("maximum_timestep"): Map({"value": Float(), "unit": Str()}),
        Optional("restart_autosave_frequency"): Map({"value": Float(), "unit": Str()}),
        Optional("minimum_time_for_steady_state_stop"): Map({"value": Float(), "unit": Str()}),
    }
)
tracer_model_constant_coefficients_description_schema = Map(
    {
        Optional("partition_coefficients"): MapPattern(Str(), Map({"value": Float(), "unit": Str()})),
    }
)
tracers_mass_fractions_container_description_schema = Map(
    {
        Optional("positions"): Map({"values": Seq(Float()), "unit": Str()}),
        Optional("tracers_mass_fractions"): Seq(Map({"values": Seq(Float()), "unit": Str()})),
    }
)
trend_output_description_schema = Map(
    {
        "curve_names": Seq(Str()),
        "location": Enum(['main', 'annulus', 'not_defined']),
        Optional("position"): Map({"value": Float(), "unit": Str()}),
        Optional("element_name"): Str(),
    }
)
tubing_description_schema = Map(
    {
        "name": Str(),
        "length": Map({"value": Float(), "unit": Str()}),
        "outer_diameter": Map({"value": Float(), "unit": Str()}),
        "inner_diameter": Map({"value": Float(), "unit": Str()}),
        "inner_roughness": Map({"value": Float(), "unit": Str()}),
        Optional("material"): Str(),
    }
)
velocities_container_description_schema = Map(
    {
        Optional("positions"): Map({"values": Seq(Float()), "unit": Str()}),
        Optional("velocities"): MapPattern(Str(), Map({"values": Seq(Float()), "unit": Str()})),
    }
)
volume_fractions_container_description_schema = Map(
    {
        Optional("positions"): Map({"values": Seq(Float()), "unit": Str()}),
        Optional("fractions"): MapPattern(Str(), Map({"values": Seq(Float()), "unit": Str()})),
    }
)
wall_layer_description_schema = Map(
    {
        "thickness": Map({"value": Float(), "unit": Str()}),
        "material_name": Str(),
        Optional("has_annulus_flow"): Bool(),
    }
)
x_and_y_description_schema = Map(
    {
        Optional("x"): Map({"values": Seq(Float()), "unit": Str()}),
        Optional("y"): Map({"values": Seq(Float()), "unit": Str()}),
    }
)
case_output_description_schema = Map(
    {
        Optional("automatic_trend_frequency"): Bool(),
        Optional("trends"): Seq(trend_output_description_schema),
        Optional("trend_frequency"): Map({"value": Float(), "unit": Str()}),
        Optional("automatic_profile_frequency"): Bool(),
        Optional("profiles"): Seq(profile_output_description_schema),
        Optional("profile_frequency"): Map({"value": Float(), "unit": Str()}),
    }
)
casing_description_schema = Map(
    {
        Optional("casing_sections"): Seq(casing_section_description_schema),
        Optional("tubings"): Seq(tubing_description_schema),
        Optional("packers"): Seq(packer_description_schema),
        Optional("open_holes"): Seq(open_hole_description_schema),
    }
)
compressor_equipment_description_schema = Map(
    {
        "position": Map({"value": Float(), "unit": Str()}),
        Optional("speed_curve"): speed_curve_description_schema,
        Optional("reference_pressure"): Map({"value": Float(), "unit": Str()}),
        Optional("reference_temperature"): Map({"value": Float(), "unit": Str()}),
        Optional("constant_speed"): Map({"value": Float(), "unit": Str()}),
        Optional("compressor_type"): Enum(['speed_curve', 'constant_speed']),
        Optional("speed_curve_interpolation_type"): Enum(['constant', 'linear', 'quadratic']),
        Optional("flow_direction"): Enum(['forward', 'backward']),
        Optional("table"): compressor_pressure_table_description_schema,
    }
)
controller_node_properties_description_schema = Map(
    {
        Optional("type"): Enum(['pid']),
        Optional("gain"): Float(),
        Optional("setpoint"): Float(),
        Optional("integral_time"): Map({"value": Float(), "unit": Str()}),
        Optional("derivative_time"): Map({"value": Float(), "unit": Str()}),
        Optional("input_signal_properties"): controller_input_signal_properties_description_schema,
        Optional("output_signal_properties"): controller_output_signal_properties_description_schema,
    }
)
environment_description_schema = Map(
    {
        Optional("thermal_model"): Enum(['adiabatic_walls', 'steady_state_heat_transfer', 'transient_heat_transfer']),
        Optional("position_input_mode"): Enum(['position_by_tvd', 'position_by_md']),
        Optional("reference_y_coordinate"): Map({"value": Float(), "unit": Str()}),
        Optional("md_properties_table"): Seq(environment_property_description_schema),
        Optional("tvd_properties_table"): Seq(environment_property_description_schema),
    }
)
fluid_description_schema = Map(
    {
        Optional("composition"): Seq(composition_description_schema),
        Optional("fraction_pairs"): Seq(bip_description_schema),
    }
)
formation_description_schema = Map(
    {
        "reference_y_coordinate": Map({"value": Float(), "unit": Str()}),
        Optional("layers"): Seq(formation_layer_description_schema),
    }
)
initial_pressures_description_schema = Map(
    {
        Optional("position_input_type"): Enum(['vertical_position', 'horizontal_position', 'length']),
        Optional("table_x"): referenced_pressure_container_description_schema,
        Optional("table_y"): referenced_pressure_container_description_schema,
        Optional("table_length"): pressure_container_description_schema,
    }
)
initial_temperatures_description_schema = Map(
    {
        Optional("position_input_type"): Enum(['vertical_position', 'horizontal_position', 'length']),
        Optional("table_x"): referenced_temperatures_container_description_schema,
        Optional("table_y"): referenced_temperatures_container_description_schema,
        Optional("table_length"): temperatures_container_description_schema,
    }
)
initial_tracers_mass_fractions_description_schema = Map(
    {
        Optional("position_input_type"): Enum(['vertical_position', 'horizontal_position', 'length']),
        Optional("table_x"): referenced_tracers_mass_fractions_container_description_schema,
        Optional("table_y"): referenced_tracers_mass_fractions_container_description_schema,
        Optional("table_length"): tracers_mass_fractions_container_description_schema,
    }
)
initial_velocities_description_schema = Map(
    {
        Optional("position_input_type"): Enum(['vertical_position', 'horizontal_position', 'length']),
        Optional("table_x"): referenced_velocities_container_description_schema,
        Optional("table_y"): referenced_velocities_container_description_schema,
        Optional("table_length"): velocities_container_description_schema,
    }
)
initial_volume_fractions_description_schema = Map(
    {
        Optional("position_input_type"): Enum(['vertical_position', 'horizontal_position', 'length']),
        Optional("table_x"): referenced_volume_fractions_container_description_schema,
        Optional("table_y"): referenced_volume_fractions_container_description_schema,
        Optional("table_length"): volume_fractions_container_description_schema,
    }
)
profile_description_schema = Map(
    {
        Optional("x_and_y"): x_and_y_description_schema,
        Optional("length_and_elevation"): length_and_elevation_description_schema,
    }
)
pump_equipment_description_schema = Map(
    {
        "position": Map({"value": Float(), "unit": Str()}),
        Optional("type"): Enum(['constant_pressure', 'table_interpolation']),
        Optional("pressure_boost"): Map({"value": Float(), "unit": Str()}),
        Optional("thermal_efficiency"): Map({"value": Float(), "unit": Str()}),
        Optional("table"): table_pump_description_schema,
        Optional("speed_curve"): speed_curve_description_schema,
        Optional("speed_curve_interpolation_type"): Enum(['constant', 'linear', 'quadratic']),
        Optional("flow_direction"): Enum(['forward', 'backward']),
    }
)
table_ipr_description_schema = Map(
    {
        Optional("well_index_phase"): Enum(['well_index_phase_gas', 'well_index_phase_oil', 'well_index_phase_water', 'well_index_phase_liquid']),
        Optional("table"): ipr_curve_description_schema,
    }
)
tracers_description_schema = Map(
    {
        Optional("constant_coefficients"): MapPattern(Str(), tracer_model_constant_coefficients_description_schema),
    }
)
valve_equipment_description_schema = Map(
    {
        "position": Map({"value": Float(), "unit": Str()}),
        Optional("type"): Enum(['perkins_valve', 'choke_valve_with_flow_coefficient', 'check_valve']),
        Optional("diameter"): Map({"value": Float(), "unit": Str()}),
        Optional("flow_direction"): Enum(['forward', 'backward']),
        Optional("opening_type"): Enum(['constant_opening', 'table_interpolation']),
        Optional("opening"): Map({"value": Float(), "unit": Str()}),
        Optional("opening_curve_interpolation_type"): Enum(['constant', 'linear', 'quadratic']),
        Optional("opening_curve"): Map(
            {
                "image": Map({"values": Seq(Float()), "unit": Str()}),
                "domain": Map({"values": Seq(Float()), "unit": Str()}),
            }
        ),
        Optional("cv_table"): cv_table_description_schema,
    }
)
wall_description_schema = Map(
    {
        "name": Str(),
        Optional("inner_roughness"): Map({"value": Float(), "unit": Str()}),
        Optional("wall_layer_container"): Seq(wall_layer_description_schema),
    }
)
equipment_description_schema = Map(
    {
        Optional("mass_sources"): MapPattern(Str(), mass_source_equipment_description_schema),
        Optional("pumps"): MapPattern(Str(), pump_equipment_description_schema),
        Optional("valves"): MapPattern(Str(), valve_equipment_description_schema),
        Optional("reservoir_inflows"): MapPattern(Str(), reservoir_inflow_equipment_description_schema),
        Optional("heat_sources"): MapPattern(Str(), heat_source_equipment_description_schema),
        Optional("compressors"): MapPattern(Str(), compressor_equipment_description_schema),
    }
)
ipr_models_description_schema = Map(
    {
        Optional("linear_models"): MapPattern(Str(), linear_ipr_description_schema),
        Optional("table_models"): MapPattern(Str(), table_ipr_description_schema),
    }
)
initial_conditions_description_schema = Map(
    {
        Optional("pressures"): initial_pressures_description_schema,
        Optional("volume_fractions"): initial_volume_fractions_description_schema,
        Optional("tracers_mass_fractions"): initial_tracers_mass_fractions_description_schema,
        Optional("velocities"): initial_velocities_description_schema,
        Optional("temperatures"): initial_temperatures_description_schema,
        Optional("fluid"): Str(),
    }
)
node_description_schema = Map(
    {
        "name": Str(),
        "node_type": Enum(['internal_node', 'mass_source_boundary', 'pressure_boundary', 'separator_node', 'controller_node']),
        Optional("pvt_model"): Str(),
        Optional("pressure_properties"): pressure_node_properties_description_schema,
        Optional("mass_source_properties"): mass_source_node_properties_description_schema,
        Optional("internal_properties"): internal_node_properties_description_schema,
        Optional("separator_properties"): separator_node_properties_description_schema,
        Optional("controller_properties"): controller_node_properties_description_schema,
    }
)
pvt_model_compositional_description_schema = Map(
    {
        Optional("equation_of_state_type"): Enum(['pvt_compositional_peng_robinson', 'pvt_compositional_soave_redlich_kwong']),
        Optional("surface_tension_model_type"): Enum(['WeinaugKatz', 'LeeChien', 'SchechterGuo']),
        Optional("viscosity_model"): Enum(['corresponding_states_principle', 'lohrenz_bray_clark']),
        Optional("heavy_components"): Seq(heavy_component_description_schema),
        Optional("light_components"): Seq(light_component_description_schema),
        Optional("fluids"): MapPattern(Str(), fluid_description_schema),
    }
)
annulus_description_schema = Map(
    {
        "has_annulus_flow": Bool(),
        Optional("pvt_model"): Str(),
        Optional("initial_conditions"): initial_conditions_description_schema,
        Optional("gas_lift_valve_equipment"): MapPattern(Str(), gas_lift_valve_equipment_description_schema),
        "top_node": Str(),
    }
)
pipe_description_schema = Map(
    {
        "name": Str(),
        "source": Str(),
        "target": Str(),
        Optional("source_port"): Enum(['port', 'left_annulus_port', 'right_annulus_port']),
        Optional("target_port"): Enum(['port', 'left_annulus_port', 'right_annulus_port']),
        Optional("pvt_model"): Str(),
        Optional("profile"): profile_description_schema,
        Optional("equipment"): equipment_description_schema,
        Optional("environment"): environment_description_schema,
        Optional("segments"): pipe_segments_description_schema,
        Optional("initial_conditions"): initial_conditions_description_schema,
    }
)
pvt_models_description_schema = Map(
    {
        Optional("default_model"): Str(),
        Optional("tables"): MapPattern(Str(), Str()),
        Optional("correlations"): MapPattern(Str(), pvt_model_correlation_description_schema),
        Optional("compositions"): MapPattern(Str(), pvt_model_compositional_description_schema),
    }
)
well_description_schema = Map(
    {
        "name": Str(),
        Optional("pvt_model"): Str(),
        Optional("stagnant_fluid"): Str(),
        Optional("profile"): profile_description_schema,
        Optional("casing"): casing_description_schema,
        Optional("annulus"): annulus_description_schema,
        Optional("formation"): formation_description_schema,
        "top_node": Str(),
        "bottom_node": Str(),
        Optional("environment"): environment_description_schema,
        Optional("initial_conditions"): initial_conditions_description_schema,
        Optional("equipment"): equipment_description_schema,
    }
)
case_description_schema = Map(
    {
        Optional("name"): Str(),
        Optional("physics"): physics_description_schema,
        Optional("time_options"): time_options_description_schema,
        Optional("numerical_options"): numerical_options_description_schema,
        Optional("ipr_models"): ipr_models_description_schema,
        Optional("pvt_models"): pvt_models_description_schema,
        Optional("tracers"): tracers_description_schema,
        Optional("outputs"): case_output_description_schema,
        Optional("pipes"): Seq(pipe_description_schema),
        Optional("nodes"): Seq(node_description_schema),
        Optional("wells"): Seq(well_description_schema),
        Optional("materials"): Seq(material_description_schema),
        Optional("walls"): Seq(wall_description_schema),
    }
)
<<<<<<< HEAD
# [[[end]]] (checksum: 910489ebbe6ced3eafc0069c077a859b)
=======
# [[[end]]] (checksum: 710fb058c518db160703194f4a2e87fc)
>>>>>>> 5a442aff
# fmt: on<|MERGE_RESOLUTION|>--- conflicted
+++ resolved
@@ -930,9 +930,5 @@
         Optional("walls"): Seq(wall_description_schema),
     }
 )
-<<<<<<< HEAD
-# [[[end]]] (checksum: 910489ebbe6ced3eafc0069c077a859b)
-=======
-# [[[end]]] (checksum: 710fb058c518db160703194f4a2e87fc)
->>>>>>> 5a442aff
+# [[[end]]] (checksum: 85cf95cbfba280bda2eac2c17f1ca3a0)
 # fmt: on