--- conflicted
+++ resolved
@@ -945,12 +945,9 @@
         ),
         Optional("esp_number_of_stages"): Int(),
         Optional("esp_reference_density"): Map({"value": Float(), "unit": Str()}),
-<<<<<<< HEAD
         Optional("user_defined_esp_table"): table_pump_description_schema,
         Optional("esp_parameters"): Enum(['user_defined', 'catalog']),
-=======
         Optional("esp_viscosity_model"): Enum(['no_model', 'ansihi_2010']),
->>>>>>> 656d1471
     }
 )
 pvt_model_combined_description_schema = Map(
@@ -1140,9 +1137,5 @@
         Optional("walls"): Seq(wall_description_schema),
     }
 )
-<<<<<<< HEAD
-# [[[end]]] (checksum: c50d2142cad3955565aa153440c142fd)
-=======
-# [[[end]]] (checksum: 52573dd5a677a2b894836415f5330fa6)
->>>>>>> 656d1471
+# [[[end]]] (checksum: 0d753a1f12456330d1b618c87f14778c)
 # fmt: on