from itertools import chain
from numbers import Number
from pathlib import Path
from typing import Dict
from typing import Iterator
from typing import List
from typing import Optional
from typing import Set
from typing import Tuple
from typing import Union

import attr
import numpy as np
from attr.validators import in_
from attr.validators import instance_of
from attr.validators import optional
from barril.curve.curve import Curve
from barril.units import Array
from barril.units import Scalar

from .case_description_attributes import attrib_array
from .case_description_attributes import attrib_curve
from .case_description_attributes import attrib_dict_of
from .case_description_attributes import attrib_enum
from .case_description_attributes import attrib_instance
from .case_description_attributes import attrib_instance_list
from .case_description_attributes import attrib_scalar
from .case_description_attributes import collapse_array_repr
from .case_description_attributes import dict_of
from .case_description_attributes import dict_of_array
from .case_description_attributes import dict_with_scalar
from .case_description_attributes import InvalidReferenceError
from .case_description_attributes import list_of_strings
from .case_description_attributes import Numpy1DArray
from .case_description_attributes import numpy_array_validator
from .case_description_attributes import PhaseName
from alfasim_sdk._internal import constants

# [[[cog
# # This cog has no output, it just declares and imports symbols used by cogs in this module.
#
# from alfasim_sdk._internal import constants
# from alfasim_sdk._internal.alfacase.case_description_attributes import generate_multi_input
# from alfasim_sdk._internal.alfacase.case_description_attributes import generate_multi_input_dict
#
# def cog_out_multi_input(prop_name, category, default_value, unit):
#   code = generate_multi_input(prop_name, category, default_value, unit)
#   cog.out(code)
#
# def cog_out_multi_input_dict(prop_name, category):
#   code = generate_multi_input_dict(prop_name, category)
#   cog.out(code)
#
# ]]]
# [[[end]]] (checksum: d41d8cd98f00b204e9800998ecf8427e)


@attr.s(frozen=True, slots=True)
class PluginDescription:
    name: Optional[str] = attr.ib(default=None, validator=optional(instance_of(str)))
    gui_models = attr.ib(default=attr.Factory(dict))
    additional_variables = attr.ib(default=None)


@attr.s(frozen=True, slots=True)
class PluginTracerReference:
    tracer_id = attr.ib(default=None)


@attr.s(frozen=True, slots=True)
class PluginInternalReference:
    plugin_item_id = attr.ib(default=None)


@attr.s(frozen=True, slots=True)
class PluginMultipleReference:
    container_key = attr.ib(default=None)
    item_id_list = attr.ib(default=attr.Factory(list))


@attr.s(frozen=True, slots=True)
class PluginTableContainer:
    columns = attr.ib(default=attr.Factory(dict))


@attr.s(frozen=True, slots=True)
class SurgeVolumeOptionsDescription:
    """
    .. include:: /alfacase_definitions/SurgeVolumeOptionsDescription.txt

    .. include:: /alfacase_definitions/list_of_unit_for_time.txt
    .. include:: /alfacase_definitions/list_of_unit_for_volume_flow_rate.txt
    """

    time_mode = attrib_enum(
        type_=constants.SurgeVolumeTimeMode,
        default=constants.SurgeVolumeTimeMode.AllSimulation,
    )
    drainage_mode = attrib_enum(
        type_=constants.DrainageRateMode, default=constants.DrainageRateMode.Automatic
    )
    start_time = attrib_scalar(category="time", is_optional=True, default=None)
    end_time = attrib_scalar(category="time", is_optional=True, default=None)
    maximum_drainage_rate = attrib_scalar(
        category="volume flow rate", is_optional=True, default=None
    )


@attr.s(kw_only=True)
class _BaseTrendOutputDescription:
    name: Optional[str] = attr.ib(default=None, validator=optional(instance_of(str)))
    curve_names: List[str] = attr.ib(validator=list_of_strings)


@attr.s()
class PositionalPipeTrendDescription(_BaseTrendOutputDescription):
    """
    .. include:: /alfacase_definitions/PositionalPipeTrendDescription.txt

    .. include:: /alfacase_definitions/list_of_unit_for_length.txt
    """

    location = attrib_enum(type_=constants.OutputAttachmentLocation)
    position = attrib_scalar(category="length")
    element_name: str = attr.ib(validator=instance_of(str))
    surge_volume_options = attrib_instance(SurgeVolumeOptionsDescription)


@attr.s()
class GlobalTrendDescription(_BaseTrendOutputDescription):
    """
    .. include:: /alfacase_definitions/GlobalTrendDescription.txt
    """


@attr.s()
class OverallPipeTrendDescription(_BaseTrendOutputDescription):
    """
    .. include:: /alfacase_definitions/OverallPipeTrendDescription.txt
    """

    location = attrib_enum(type_=constants.OutputAttachmentLocation)
    element_name: str = attr.ib(validator=instance_of(str))


@attr.s()
class EquipmentTrendDescription(_BaseTrendOutputDescription):
    """
    .. include:: /alfacase_definitions/EquipmentTrendDescription.txt
    """

    element_name: str = attr.ib(validator=instance_of(str))


@attr.s()
class SeparatorTrendDescription(_BaseTrendOutputDescription):
    """
    .. include:: /alfacase_definitions/SeparatorTrendDescription.txt
    """

    element_name: str = attr.ib(validator=instance_of(str))


@attr.s()
class ControllerTrendDescription(_BaseTrendOutputDescription):
    """
    .. include:: /alfacase_definitions/ControllerTrendDescription.txt
    """

    element_name: str = attr.ib(validator=instance_of(str))


@attr.s()
class ProfileOutputDescription:
    """
    .. include:: /alfacase_definitions/ProfileOutputDescription.txt
    """

    curve_names: List[str] = attr.ib(validator=list_of_strings)
    location = attrib_enum(type_=constants.OutputAttachmentLocation)
    element_name: str = attr.ib(validator=optional(instance_of(str)))


@attr.s()
class TrendsOutputDescription:
    """
    .. include:: /alfacase_definitions/TrendsOutputDescription.txt
    """

    positional_pipe_trends = attrib_instance_list(PositionalPipeTrendDescription)
    overall_pipe_trends = attrib_instance_list(OverallPipeTrendDescription)
    global_trends = attrib_instance_list(GlobalTrendDescription)
    equipment_trends = attrib_instance_list(EquipmentTrendDescription)
    separator_trends = attrib_instance_list(SeparatorTrendDescription)
    controller_trends = attrib_instance_list(ControllerTrendDescription)


@attr.s(frozen=True, slots=True)
class CaseOutputDescription:
    """
    .. include:: /alfacase_definitions/CaseOutputDescription.txt

    .. include:: /alfacase_definitions/list_of_unit_for_time.txt
    """

    automatic_trend_frequency: bool = attr.ib(default=True, validator=instance_of(bool))
    trends = attrib_instance(TrendsOutputDescription)
    trend_frequency = attrib_scalar(default=Scalar(0.1, "s"))
    automatic_profile_frequency: bool = attr.ib(
        default=True, validator=instance_of(bool)
    )
    profiles = attrib_instance_list(ProfileOutputDescription)
    profile_frequency = attrib_scalar(default=Scalar(0.1, "s"))


@attr.s(kw_only=True)
class _MassSourceCommon:
    """
    :ivar total_mass_flow_rate:
        Used when source_type == constants.MassSourceType.TotalMassFlowRatePvtSplit

    :ivar mass_flow_rates:
        Used when source_type == constants.MassSourceType.MassFlowRates

    :ivar gas_oil_ratio:
        Used when source_type is one of:
            - constants.MassSourceType.FlowRateGasGorWc
            - constants.MassSourceType.FlowRateOilGorWc
            - constants.MassSourceType.FlowRateWaterGorWc

    :ivar volumetric_flow_rates_std:
        Used when source_type is one of:
            - AllVolumetricFlowRates                        (All phases are filled)
            - constants.MassSourceType.FlowRateGasGorWc     (Only the Gas phase if filled)
            - constants.MassSourceType.FlowRateOilGorWc     (Only the Oil phase if filled)
            - constants.MassSourceType.FlowRateWaterGorWc   (Only the Water phase if filled)

    :ivar water_cut:
        Used when the Hydrodynamic model has Water phase and source_type is one of:
            - constants.MassSourceType.FlowRateGasGorWc
            - constants.MassSourceType.FlowRateOilGorWc
            - constants.MassSourceType.FlowRateWaterGorWc

    .. include:: /alfacase_definitions/list_of_unit_for_temperature.txt
    .. include:: /alfacase_definitions/list_of_unit_for_volume_flow_rate.txt
    .. include:: /alfacase_definitions/list_of_unit_for_mass_flow_rate.txt
    .. include:: /alfacase_definitions/list_of_unit_for_volume_fraction.txt
    .. include:: /alfacase_definitions/list_of_unit_for_standard_volume_per_standard_volume.txt
    """

    fluid: Optional[str] = attr.ib(default=None, validator=optional(instance_of(str)))
    tracer_mass_fraction: Array = attr.ib(
        default=Array([], "-"),
        validator=instance_of(Array),
        metadata={"type": "array", "category": "mass fraction"},
    )

    # [[[cog
    # cog_out_multi_input("temperature", "temperature", constants.DEFAULT_TEMPERATURE_IN_K, "K")
    # ]]]
    # fmt: off
    temperature_input_type = attrib_enum(default=constants.MultiInputType.Constant)
    temperature = attrib_scalar(
        default=Scalar('temperature', 288.6, 'K')
    )
    temperature_curve = attrib_curve(
        default=Curve(Array('temperature', [], 'K'), Array('time', [], 's'))
    )
    # fmt: on
    # [[[end]]] (checksum: cfa3eacaa542b1544f9501cfc1bbc800)

    source_type = attrib_enum(default=constants.MassSourceType.MassFlowRates)

    # [[[cog
    # cog_out_multi_input_dict("volumetric_flow_rates_std", "standard volume per time")
    # ]]]
    # fmt: off
    volumetric_flow_rates_std_input_type = attrib_enum(default=constants.MultiInputType.Constant)
    volumetric_flow_rates_std: Dict[str, Scalar] = attr.ib(
        default=attr.Factory(dict), validator=dict_of(Scalar),
        metadata={"type": "scalar_dict", "category": 'standard volume per time'},
    )
    volumetric_flow_rates_std_curve: Dict[str, Curve] = attr.ib(
        default=attr.Factory(dict), validator=dict_of(Curve),
        metadata={"type": "curve_dict", "category": 'standard volume per time'},
    )
    # fmt: on
    # [[[end]]] (checksum: 90ffdd6b31ca61d3a254a2a4163470b5)

    # [[[cog
    # cog_out_multi_input_dict("mass_flow_rates", "mass flow rate")
    # ]]]
    # fmt: off
    mass_flow_rates_input_type = attrib_enum(default=constants.MultiInputType.Constant)
    mass_flow_rates: Dict[str, Scalar] = attr.ib(
        default=attr.Factory(dict), validator=dict_of(Scalar),
        metadata={"type": "scalar_dict", "category": 'mass flow rate'},
    )
    mass_flow_rates_curve: Dict[str, Curve] = attr.ib(
        default=attr.Factory(dict), validator=dict_of(Curve),
        metadata={"type": "curve_dict", "category": 'mass flow rate'},
    )
    # fmt: on
    # [[[end]]] (checksum: 14466fad7202e819caa161ebf875697c)

    # [[[cog
    # cog_out_multi_input("total_mass_flow_rate", "mass flow rate", 1.0, "kg/s")
    # ]]]
    # fmt: off
    total_mass_flow_rate_input_type = attrib_enum(default=constants.MultiInputType.Constant)
    total_mass_flow_rate = attrib_scalar(
        default=Scalar('mass flow rate', 1.0, 'kg/s')
    )
    total_mass_flow_rate_curve = attrib_curve(
        default=Curve(Array('mass flow rate', [], 'kg/s'), Array('time', [], 's'))
    )
    # fmt: on
    # [[[end]]] (checksum: 311c423906e498a67edbf00f8ef5779d)

    # [[[cog
    # cog_out_multi_input("water_cut", "volume fraction", 0.0, "-")
    # ]]]
    # fmt: off
    water_cut_input_type = attrib_enum(default=constants.MultiInputType.Constant)
    water_cut = attrib_scalar(
        default=Scalar('volume fraction', 0.0, '-')
    )
    water_cut_curve = attrib_curve(
        default=Curve(Array('volume fraction', [], '-'), Array('time', [], 's'))
    )
    # fmt: on
    # [[[end]]] (checksum: fd5599325fa31c6221db6f11e2fc1123)

    # [[[cog
    # cog_out_multi_input("gas_oil_ratio", "standard volume per standard volume", 0.0, "sm3/sm3")
    # ]]]
    # fmt: off
    gas_oil_ratio_input_type = attrib_enum(default=constants.MultiInputType.Constant)
    gas_oil_ratio = attrib_scalar(
        default=Scalar('standard volume per standard volume', 0.0, 'sm3/sm3')
    )
    gas_oil_ratio_curve = attrib_curve(
        default=Curve(Array('standard volume per standard volume', [], 'sm3/sm3'), Array('time', [], 's'))
    )
    # fmt: on
    # [[[end]]] (checksum: 0cc220bf4175710b45e45e6f4cc58ddd)


@attr.s(kw_only=True)
class _PressureSourceCommon:
    """

    .. include:: /alfacase_definitions/list_of_unit_for_pressure.txt
    .. include:: /alfacase_definitions/list_of_unit_for_temperature.txt
    .. include:: /alfacase_definitions/list_of_unit_for_mass_fraction.txt
    .. include:: /alfacase_definitions/list_of_unit_for_volume_fraction.txt
    .. include:: /alfacase_definitions/list_of_unit_for_standard_volume_per_standard_volume.txt
    """

    # [[[cog
    # cog_out_multi_input("pressure", "pressure", 1.0e5, "Pa")
    # ]]]
    # fmt: off
    pressure_input_type = attrib_enum(default=constants.MultiInputType.Constant)
    pressure = attrib_scalar(
        default=Scalar('pressure', 100000.0, 'Pa')
    )
    pressure_curve = attrib_curve(
        default=Curve(Array('pressure', [], 'Pa'), Array('time', [], 's'))
    )
    # fmt: on
    # [[[end]]] (checksum: 31e9f12ceb2313cace8f856fc15581a5)

    # [[[cog
    # cog_out_multi_input("temperature", "temperature", constants.DEFAULT_TEMPERATURE_IN_K, "K")
    # ]]]
    # fmt: off
    temperature_input_type = attrib_enum(default=constants.MultiInputType.Constant)
    temperature = attrib_scalar(
        default=Scalar('temperature', 288.6, 'K')
    )
    temperature_curve = attrib_curve(
        default=Curve(Array('temperature', [], 'K'), Array('time', [], 's'))
    )
    # fmt: on
    # [[[end]]] (checksum: cfa3eacaa542b1544f9501cfc1bbc800)

    fluid: Optional[str] = attr.ib(default=None, validator=optional(instance_of(str)))

    tracer_mass_fraction: Array = attr.ib(
        default=Array([], "-", "mass fraction"),
        validator=instance_of(Array),
        metadata={"type": "array", "category": "mass fraction"},
    )

    split_type = attrib_enum(
        default=constants.MassInflowSplitType.ConstantVolumeFraction
    )

    # [[[cog
    # cog_out_multi_input_dict("mass_fractions", "mass fraction")
    # ]]]
    # fmt: off
    mass_fractions_input_type = attrib_enum(default=constants.MultiInputType.Constant)
    mass_fractions: Dict[str, Scalar] = attr.ib(
        default=attr.Factory(dict), validator=dict_of(Scalar),
        metadata={"type": "scalar_dict", "category": 'mass fraction'},
    )
    mass_fractions_curve: Dict[str, Curve] = attr.ib(
        default=attr.Factory(dict), validator=dict_of(Curve),
        metadata={"type": "curve_dict", "category": 'mass fraction'},
    )
    # fmt: on
    # [[[end]]] (checksum: cc96caed7be4897551ce0afd2c3af9f8)

    # [[[cog
    # cog_out_multi_input_dict("volume_fractions", "volume fraction")
    # ]]]
    # fmt: off
    volume_fractions_input_type = attrib_enum(default=constants.MultiInputType.Constant)
    volume_fractions: Dict[str, Scalar] = attr.ib(
        default=attr.Factory(dict), validator=dict_of(Scalar),
        metadata={"type": "scalar_dict", "category": 'volume fraction'},
    )
    volume_fractions_curve: Dict[str, Curve] = attr.ib(
        default=attr.Factory(dict), validator=dict_of(Curve),
        metadata={"type": "curve_dict", "category": 'volume fraction'},
    )
    # fmt: on
    # [[[end]]] (checksum: 73f1389ef2912c079dc3fad3cec8334b)

    # [[[cog
    # cog_out_multi_input("gas_liquid_ratio", "standard volume per standard volume", 0.0, "sm3/sm3")
    # ]]]
    # fmt: off
    gas_liquid_ratio_input_type = attrib_enum(default=constants.MultiInputType.Constant)
    gas_liquid_ratio = attrib_scalar(
        default=Scalar('standard volume per standard volume', 0.0, 'sm3/sm3')
    )
    gas_liquid_ratio_curve = attrib_curve(
        default=Curve(Array('standard volume per standard volume', [], 'sm3/sm3'), Array('time', [], 's'))
    )
    # fmt: on
    # [[[end]]] (checksum: 8799b62448023477ae46a4351289a493)

    # [[[cog
    # cog_out_multi_input("gas_oil_ratio", "standard volume per standard volume", 0.0, "sm3/sm3")
    # ]]]
    # fmt: off
    gas_oil_ratio_input_type = attrib_enum(default=constants.MultiInputType.Constant)
    gas_oil_ratio = attrib_scalar(
        default=Scalar('standard volume per standard volume', 0.0, 'sm3/sm3')
    )
    gas_oil_ratio_curve = attrib_curve(
        default=Curve(Array('standard volume per standard volume', [], 'sm3/sm3'), Array('time', [], 's'))
    )
    # fmt: on
    # [[[end]]] (checksum: 0cc220bf4175710b45e45e6f4cc58ddd)

    # [[[cog
    # cog_out_multi_input("water_cut", "volume fraction", 0.0, "-")
    # ]]]
    # fmt: off
    water_cut_input_type = attrib_enum(default=constants.MultiInputType.Constant)
    water_cut = attrib_scalar(
        default=Scalar('volume fraction', 0.0, '-')
    )
    water_cut_curve = attrib_curve(
        default=Curve(Array('volume fraction', [], '-'), Array('time', [], 's'))
    )
    # fmt: on
    # [[[end]]] (checksum: fd5599325fa31c6221db6f11e2fc1123)


@attr.s(frozen=True, slots=True)
class CompositionDescription:
    """
    :ivar component:
        Name of the component available created on:
            PvtModelCompositionalDescription.light_components
            PvtModelCompositionalDescription.heavy_components

        .. note:: CompositionDescription can only refer to components created from the same PvtModelCompositionalDescription

    .. include:: /alfacase_definitions/CompositionDescription.txt

    .. include:: /alfacase_definitions/list_of_unit_for_mole_per_mole.txt
    .. include:: /alfacase_definitions/list_of_unit_for_molar_thermodynamic_energy.txt

    """

    component: str = attr.ib(validator=instance_of(str))
    molar_fraction = attrib_scalar(default=Scalar(0, "mol/mol"))
    reference_enthalpy = attrib_scalar(default=Scalar(0, "J/mol"))


@attr.s(frozen=True, slots=True)
class BipDescription:
    """
    .. include:: /alfacase_definitions/BipDescription.txt
    """

    component_1: str = attr.ib(validator=instance_of(str))
    component_2: str = attr.ib(validator=instance_of(str))
    value: float = attr.ib(validator=instance_of(float), converter=float)


@attr.s(frozen=True, slots=True)
class CompositionalFluidDescription:
    """
    .. include:: /alfacase_definitions/CompositionalFluidDescription.txt
    """

    composition = attrib_instance_list(CompositionDescription)
    fraction_pairs = attrib_instance_list(BipDescription)


@attr.s(frozen=True, slots=True)
class CombinedFluidDescription:
    """
    .. include:: /alfacase_definitions/CombinedFluidDescription.txt
    """

    pvt_model: Optional[str] = attr.ib(
        default=None, validator=optional(instance_of(str))
    )


@attr.s(slots=True, kw_only=True)
class MassSourceEquipmentDescription(_MassSourceCommon):
    """
    .. include:: /alfacase_definitions/MassSourceEquipmentDescription.txt

    .. include:: /alfacase_definitions/list_of_unit_for_length.txt
    """

    position = attrib_scalar(category="length")


@attr.s(frozen=True, slots=True, kw_only=True)
class SpeedCurveDescription:
    """
    .. include:: /alfacase_definitions/SpeedCurveDescription.txt

    .. include:: /alfacase_definitions/list_of_unit_for_length.txt
    .. include:: /alfacase_definitions/list_of_unit_for_angle_per_time.txt

    """

    time = attrib_array(Array([0], "s"))
    speed = attrib_array(Array([500], "rpm"))


# fmt: off
@attr.s(frozen=True, slots=True, kw_only=True)
class TablePumpDescription:
    """
    .. include:: /alfacase_definitions/TablePumpDescription.txt

    .. include:: /alfacase_definitions/list_of_unit_for_angle_per_time.txt
    .. include:: /alfacase_definitions/list_of_unit_for_volume_flow_rate.txt
    .. include:: /alfacase_definitions/list_of_unit_for_volume_fraction.txt
    .. include:: /alfacase_definitions/list_of_unit_for_pressure.txt
    """
    speeds = attrib_array(Array([0.0] * 12 + [400.0] * 12 + [600.0] * 12, 'rpm'))
    void_fractions = attrib_array(Array(([0.0] * 6 + [0.1] * 6) * 3, '-'))
    flow_rates = attrib_array(Array([0.0, 0.05, 0.1, 0.15, 0.2, 0.3] * 6, 'm3/s'))

    pressure_boosts = attrib_array(Array(
            [0.0] * 12
            +[
                12.0, 10.0, 9.0, 7.5, 5.0, 0.0, 10.0, 9.0, 8.0, 6.0, 3.5, 0.0,
                14.0, 12.0, 10.0, 8.0, 5.5, 0.0, 13.5, 11.2, 9.5, 7.6, 5.2, 0.0,
            ],
            'bar',
        )
    )

    def __attrs_post_init__(self):
        expected_length = len(self.speeds)
        all_fields = list(attr.fields_dict(self.__class__).keys())
        if any(len(getattr(self, field)) != expected_length for field in all_fields):
            msg = (
                f"speeds, void_fractions, flow_rates and pressure_boosts must have the same size, got:\n"
                f"    - {len(self.speeds)} items for speeds\n"
                f"    - {len(self.void_fractions)} items for void_fractions\n"
                f"    - {len(self.flow_rates)} items for flow_rates\n"
                f"    - {len(self.pressure_boosts)} items for pressure_boosts\n"
            )
            raise ValueError(msg)

# fmt: on


@attr.s(frozen=True, slots=True)
class PumpEquipmentDescription:
    """
    .. include:: /alfacase_definitions/PumpEquipmentDescription.txt

    .. include:: /alfacase_definitions/list_of_unit_for_length.txt
    .. include:: /alfacase_definitions/list_of_unit_for_pressure.txt
    .. include:: /alfacase_definitions/list_of_unit_for_dimensionless.txt
    """

    position = attrib_scalar(category="length")
    type = attrib_enum(default=constants.PumpType.ConstantPressure)
    pressure_boost = attrib_scalar(default=Scalar(1.0e5, "Pa"))
    thermal_efficiency = attrib_scalar(default=Scalar(100.0, "%"))
    table = attrib_instance(TablePumpDescription)
    speed_curve = attrib_instance(SpeedCurveDescription)
    speed_curve_interpolation_type = attrib_enum(
        default=constants.InterpolationType.Constant
    )
    flow_direction = attrib_enum(default=constants.FlowDirection.Forward)


@attr.s(frozen=True, slots=True)
class CompressorPressureTableDescription:
    """
    :ivar corrected_mass_flow_rate_entries:
        Equivalent to `m * (T/T_ref)**0.5 / (P/P_ref)`

    .. include:: /alfacase_definitions/CompressorPressureTableDescription.txt

    .. include:: /alfacase_definitions/list_of_unit_for_angle_per_time.txt
    .. include:: /alfacase_definitions/list_of_unit_for_mass_flow_rate.txt
    .. include:: /alfacase_definitions/list_of_unit_for_dimensionless.txt
    """

    speed_entries = attrib_array(Array([0], "rpm"))
    corrected_mass_flow_rate_entries = attrib_array(Array([0], "kg/s"))
    pressure_ratio_table = attrib_array(Array([1.0], "-"))
    isentropic_efficiency_table = attrib_array(Array([1.0], "-"))

    def __attrs_post_init__(self):
        expected_length = len(self.speed_entries)
        all_fields = list(attr.fields_dict(self.__class__).keys())
        if any(len(getattr(self, field)) != expected_length for field in all_fields):
            msg = (
                f"speed_entries, corrected_mass_flow_rate_entries, pressure_ratio_table and isentropic_efficiency_table must have the same size, got:\n"
                f"    - {len(self.speed_entries)} items for speed_entries\n"
                f"    - {len(self.corrected_mass_flow_rate_entries)} items for corrected_mass_flow_rate_entries\n"
                f"    - {len(self.pressure_ratio_table)} items for pressure_ratio_table\n"
                f"    - {len(self.isentropic_efficiency_table)} items for isentropic_efficiency_table\n"
            )
            raise ValueError(msg)

    @pressure_ratio_table.validator
    def _validate_pressure_ratio_table(self, attribute, value):
        pressure_ratio = np.array(value.GetValues("-"))
        assert np.all(pressure_ratio > 0), "Pressure Ratio must be greater than 0"

    @isentropic_efficiency_table.validator
    def _validate_isentropic_efficiency_table(self, attribute, value):
        isen_eff = np.array(value.GetValues("-"))
        assert np.all(
            np.logical_and(isen_eff > 0, isen_eff <= 1.0)
        ), "Isentropic efficiency must be greater than 0 and lower or equal to 1"


@attr.s(frozen=True, slots=True)
class CompressorEquipmentDescription:
    """
    .. include:: /alfacase_definitions/CompressorEquipmentDescription.txt

    .. include:: /alfacase_definitions/list_of_unit_for_length.txt
    .. include:: /alfacase_definitions/list_of_unit_for_pressure.txt
    .. include:: /alfacase_definitions/list_of_unit_for_temperature.txt
    .. include:: /alfacase_definitions/list_of_unit_for_angle_per_time.txt
    """

    position = attrib_scalar(category="length")
    speed_curve = attrib_instance(SpeedCurveDescription)
    reference_pressure = attrib_scalar(default=Scalar(1.0, "bar"))
    reference_temperature = attrib_scalar(default=Scalar(25, "degC"))
    constant_speed = attrib_scalar(default=Scalar(500, "rpm"))
    compressor_type = attrib_enum(default=constants.CompressorSpeedType.SpeedCurve)
    speed_curve_interpolation_type = attrib_enum(
        default=constants.InterpolationType.Constant
    )
    flow_direction = attrib_enum(default=constants.FlowDirection.Forward)
    table = attrib_instance(CompressorPressureTableDescription)


@attr.s(frozen=True, slots=True)
class CvTableDescription:
    """
    .. include:: /alfacase_definitions/CvTableDescription.txt

    .. include:: /alfacase_definitions/list_of_unit_for_dimensionless.txt
    .. include:: /alfacase_definitions/list_of_unit_for_flow_coefficient.txt
    """

    opening = attrib_array(default=Array([], "-"))
    flow_coefficient = attrib_array(default=Array([], "(galUS/min)/(psi^0.5)"))

    def __attrs_post_init__(self):
        if len(self.flow_coefficient) != len(self.opening):
            msg = (
                f"Opening and Flow Coefficient must have the same size, got {len(self.flow_coefficient)} "
                f"items for flow_coefficient and {len(self.opening)} for opening"
            )
            raise ValueError(msg)


@attr.s(frozen=True, slots=True)
class PigEquipmentDescription:
    """
    .. include:: /alfacase_definitions/PigEquipmentDescription.txt

    .. include:: /alfacase_definitions/list_of_unit_for_length.txt
    .. include:: /alfacase_definitions/list_of_unit_for_mass.txt
    .. include:: /alfacase_definitions/list_of_unit_for_force.txt
    .. include:: /alfacase_definitions/list_of_unit_for_force_per_velocity.txt
    .. include:: /alfacase_definitions/list_of_unit_for_force_per_velocity_squared.txt
    """

    diameter = attrib_scalar(category="diameter")
    position = attrib_scalar(category="length")

    launch_times = attrib_array(default=Array([0.0], "s"))

    # [[[cog
    # cog_out_multi_input("mass", "mass", 140.0, "kg")
    # ]]]
    # fmt: off
    mass_input_type = attrib_enum(default=constants.MultiInputType.Constant)
    mass = attrib_scalar(
        default=Scalar('mass', 140.0, 'kg')
    )
    mass_curve = attrib_curve(
        default=Curve(Array('mass', [], 'kg'), Array('time', [], 's'))
    )
    # fmt: on
    # [[[end]]] (checksum: a7bf92b6669c03c650b80056852aa630)

    # [[[cog
    # cog_out_multi_input("static_force", "force", 1000.0, "N")
    # ]]]
    # fmt: off
    static_force_input_type = attrib_enum(default=constants.MultiInputType.Constant)
    static_force = attrib_scalar(
        default=Scalar('force', 1000.0, 'N')
    )
    static_force_curve = attrib_curve(
        default=Curve(Array('force', [], 'N'), Array('time', [], 's'))
    )
    # fmt: on
    # [[[end]]] (checksum: 5a557bb3367d5632e14723da23d9f35a)

    # [[[cog
    # cog_out_multi_input("wall_friction", "force per velocity", 1000.0, "N.s/m")
    # ]]]
    # fmt: off
    wall_friction_input_type = attrib_enum(default=constants.MultiInputType.Constant)
    wall_friction = attrib_scalar(
        default=Scalar('force per velocity', 1000.0, 'N.s/m')
    )
    wall_friction_curve = attrib_curve(
        default=Curve(Array('force per velocity', [], 'N.s/m'), Array('time', [], 's'))
    )
    # fmt: on
    # [[[end]]] (checksum: eac7071ce8c5158f10592694891eef3c)

    # [[[cog
    # cog_out_multi_input("linear_friction", "force per velocity", 10.0, "N.s/m")
    # ]]]
    # fmt: off
    linear_friction_input_type = attrib_enum(default=constants.MultiInputType.Constant)
    linear_friction = attrib_scalar(
        default=Scalar('force per velocity', 10.0, 'N.s/m')
    )
    linear_friction_curve = attrib_curve(
        default=Curve(Array('force per velocity', [], 'N.s/m'), Array('time', [], 's'))
    )
    # fmt: on
    # [[[end]]] (checksum: c1db146868277c945f0290b3de6c1ac1)

    # [[[cog
    # cog_out_multi_input("quadratic_friction", "force per velocity squared", 0.0, "N.s2/m2")
    # ]]]
    # fmt: off
    quadratic_friction_input_type = attrib_enum(default=constants.MultiInputType.Constant)
    quadratic_friction = attrib_scalar(
        default=Scalar('force per velocity squared', 0.0, 'N.s2/m2')
    )
    quadratic_friction_curve = attrib_curve(
        default=Curve(Array('force per velocity squared', [], 'N.s2/m2'), Array('time', [], 's'))
    )
    # fmt: on
    # [[[end]]] (checksum: 57937de27b34d2f159ecce17563ba34d)

    trap_mode = attrib_enum(default=constants.PigTrappingMode.Automatic)
    trap_position = attrib_scalar(default=Scalar(0.0, "m"), category="length")
    trap_pipe_name: Optional[str] = attr.ib(
        default=None, validator=optional(instance_of(str))
    )
    route_mode = attrib_enum(default=constants.PigRoutingMode.Automatic)
    pipe_route_names: Optional[List[str]] = attr.ib(
        default=None, validator=optional(list_of_strings)
    )

    @diameter.validator
    def _validate_diameter(self, attribute, value):
        assert (
            isinstance(value, Scalar) and value.GetCategory() == "diameter"
        ), "Invalid diameter"


@attr.s(frozen=True, slots=True)
class ValveEquipmentDescription:
    """
    .. include:: /alfacase_definitions/ValveEquipmentDescription.txt

    .. include:: /alfacase_definitions/list_of_unit_for_length.txt
    .. include:: /alfacase_definitions/list_of_unit_for_dimensionless.txt
    """

    position = attrib_scalar(category="length")
    type = attrib_enum(default=constants.ValveType.PerkinsValve)
    diameter = attrib_scalar(default=Scalar("diameter", 0.01, "m"))
    flow_direction = attrib_enum(default=constants.FlowDirection.Forward)

    # When ValveType is not CheckValve
    opening_type = attrib_enum(default=constants.ValveOpeningType.ConstantOpening)
    # --> When ValveOpeningType.ConstantOpening
    opening = attrib_scalar(default=Scalar("dimensionless", 100, "%"))
    # --> When ValveOpeningType.TableInterpolation
    opening_curve_interpolation_type = attrib_enum(
        default=constants.InterpolationType.Constant
    )
    opening_curve = attrib_curve(
        default=Curve(Array("dimensionless", [], "-"), Array("time", [], "s"))
    )
    # When ValveType.ChokeValveWithFlowCoefficient
    cv_table = attrib_instance(CvTableDescription)

    @diameter.validator
    def _validate_diameter(self, attribute, value):
        assert (
            isinstance(value, Scalar) and value.GetCategory() == "diameter"
        ), "Invalid diameter"


@attr.s(frozen=True, slots=True)
class LeakEquipmentDescription:
    """
    .. include:: /alfacase_definitions/LeakEquipmentDescription.txt

    .. include:: /alfacase_definitions/list_of_unit_for_length.txt
    .. include:: /alfacase_definitions/list_of_unit_for_dimensionless.txt
    """

    position = attrib_scalar(category="length")
    location = attrib_enum(default=constants.LeakLocation.Main)
    model = attrib_enum(default=constants.LeakModel.Orifice)
    type = attrib_enum(default=constants.LeakType.Internal)

    # Perkins model parameters
    diameter = attrib_scalar(default=Scalar("diameter", 0.05, "m"))
    discharge_coefficient = attrib_scalar(default=Scalar("dimensionless", 0.85, "-"))

    # Flow coefficient model parameter
    cv_table = attrib_instance(CvTableDescription)

    # Gas-Lift Valve parameters
    # diameter and discharge_coefficient are also a gas-lift valve parameter, but they are already defined
    gas_lift_valve_opening_type = attrib_enum(
        default=constants.GasLiftValveOpeningType.MinimumPressureDifference
    )

    # Gas-lift parameters of minimum pressure difference opening type
    minimum_pressure_difference = attrib_scalar(default=Scalar("pressure", 0.0, "Pa"))

    # Gas-lift parameters of pressure operated opening type
    bellows_reference_pressure = attrib_scalar(default=Scalar("pressure", 10, "bar"))
    bellows_reference_temperature = attrib_scalar(
        default=Scalar("temperature", 15, "degC")
    )
    port_to_bellows_area_ratio = attrib_scalar(
        default=Scalar("dimensionless", 0.1, "-")
    )

    # Parameters of leak opening
    # [[[cog
    # cog_out_multi_input("opening", "dimensionless", 1.0, "-")
    # ]]]
    # fmt: off
    opening_input_type = attrib_enum(default=constants.MultiInputType.Constant)
    opening = attrib_scalar(
        default=Scalar('dimensionless', 1.0, '-')
    )
    opening_curve = attrib_curve(
        default=Curve(Array('dimensionless', [], '-'), Array('time', [], 's'))
    )
    # fmt: on
    # [[[end]]] (checksum: 28bd1bf52b80d19b34c0fabcd9e93b33)

    target_pipe_name: Optional[str] = attr.ib(
        default=None, validator=optional(instance_of(str))
    )
    target_position = attrib_scalar(default=Scalar(0.0, "m"))
    target_location = attrib_enum(default=constants.LeakLocation.Main)

    backflow: bool = attr.ib(default=False, validator=instance_of(bool))
    backpressure = attrib_scalar(default=Scalar(1.0, "bar"))

    @diameter.validator
    def _validate_diameter(self, attribute, value):
        assert (
            isinstance(value, Scalar) and value.GetCategory() == "diameter"
        ), "Invalid diameter"


@attr.s(frozen=True, slots=True, kw_only=True)
class IPRCurveDescription:
    """
    .. include:: /alfacase_definitions/IPRCurveDescription.txt

    .. include:: /alfacase_definitions/list_of_unit_for_pressure.txt
    .. include:: /alfacase_definitions/list_of_unit_for_standard_volume_per_time.txt

    """

    pressure_difference: Array = attr.ib(
        default=Array([0.0], "Pa"), validator=instance_of(Array)
    )
    flow_rate: Array = attr.ib(
        default=Array([0.0], "sm3/d"), validator=instance_of(Array)
    )


@attr.s(frozen=True, slots=True)
class CommonIPR:
    well_index_phase = attrib_enum(default=constants.WellIndexPhaseType.Oil)


@attr.s(frozen=True, slots=True)
class LinearIPRDescription(CommonIPR):
    """
    .. include:: /alfacase_definitions/LinearIPRDescription.txt

    .. include:: /alfacase_definitions/list_of_unit_for_pressure.txt
    .. include:: /alfacase_definitions/list_of_unit_for_productivity_index.txt
    """

    min_pressure_difference = attrib_scalar(default=Scalar(0.0, "Pa"))

    # [[[cog
    # cog_out_multi_input("well_index", "productivity index", 24.0, "m3/bar.d")
    # ]]]
    # fmt: off
    well_index_input_type = attrib_enum(default=constants.MultiInputType.Constant)
    well_index = attrib_scalar(
        default=Scalar('productivity index', 24.0, 'm3/bar.d')
    )
    well_index_curve = attrib_curve(
        default=Curve(Array('productivity index', [], 'm3/bar.d'), Array('time', [], 's'))
    )
    # fmt: on
    # [[[end]]] (checksum: 433953e29d06e22612c935acdbd70db4)


@attr.s(frozen=True, slots=True)
class TableIPRDescription(CommonIPR):
    """
    .. include:: /alfacase_definitions/TableIPRDescription.txt
    """

    table = attrib_instance(IPRCurveDescription)


@attr.s(frozen=True, slots=True)
class IPRModelsDescription:
    """
    :ivar linear_models:
        A dictionary with the name of the IPR and the instance of the IPR Model.

    :ivar table_models:

    .. include:: /alfacase_definitions/IPRModelsDescription.txt
    """

    linear_models: Dict[str, LinearIPRDescription] = attr.ib(
        default=attr.Factory(dict), validator=dict_of(LinearIPRDescription)
    )
    table_models: Dict[str, TableIPRDescription] = attr.ib(
        default=attr.Factory(dict), validator=dict_of(TableIPRDescription)
    )


@attr.s(slots=True)
class ReservoirInflowEquipmentDescription(_PressureSourceCommon):
    """
    .. include:: /alfacase_definitions/ReservoirInflowEquipmentDescription.txt

    .. include:: /alfacase_definitions/list_of_unit_for_length.txt
    """

    start = attrib_scalar(category="length")
    length = attrib_scalar(category="length")
    productivity_ipr: Optional[str] = attr.ib(
        default=None, validator=optional(instance_of(str))
    )
    injectivity_ipr: Optional[str] = attr.ib(
        default=None, validator=optional(instance_of(str))
    )


@attr.s(frozen=True, slots=True)
class HeatSourceEquipmentDescription:
    """
    .. include:: /alfacase_definitions/HeatSourceEquipmentDescription.txt

    .. include:: /alfacase_definitions/list_of_unit_for_length.txt
    .. include:: /alfacase_definitions/list_of_unit_for_power.txt
    """

    start = attrib_scalar(category="length")
    length = attrib_scalar(category="length")

    # [[[cog
    # cog_out_multi_input("power", "power", 0, 'W')
    # ]]]
    # fmt: off
    power_input_type = attrib_enum(default=constants.MultiInputType.Constant)
    power = attrib_scalar(
        default=Scalar('power', 0, 'W')
    )
    power_curve = attrib_curve(
        default=Curve(Array('power', [], 'W'), Array('time', [], 's'))
    )
    # fmt: on
    # [[[end]]] (checksum: 5454563efcb0d6262127c023258cceba)


@attr.s(frozen=True, slots=True)
class PipeSegmentsDescription:
    """
    .. include:: /alfacase_definitions/PipeSegmentsDescription.txt

    .. include:: /alfacase_definitions/list_of_unit_for_length.txt

    """

    start_positions: Array = attr.ib(validator=optional(instance_of(Array)))
    diameters: Array = attr.ib(validator=optional(instance_of(Array)))
    roughnesses: Array = attr.ib(validator=optional(instance_of(Array)))
    wall_names: Optional[List[str]] = attr.ib(
        default=None, validator=optional(list_of_strings)
    )


@attr.s(frozen=True, slots=True)
class ReferencedPressureContainerDescription:
    """
    .. include:: /alfacase_definitions/ReferencedPressureContainerDescription.txt

    .. include:: /alfacase_definitions/list_of_unit_for_length.txt
    .. include:: /alfacase_definitions/list_of_unit_for_pressure.txt
    """

    reference_coordinate: Scalar = attr.ib(default=Scalar(0.0, "m"))
    positions: Array = attr.ib(default=Array([0.0], "m"))
    pressures: Array = attr.ib(default=Array([1e5], "Pa"))


@attr.s(frozen=True, slots=True)
class PressureContainerDescription:
    """
    .. include:: /alfacase_definitions/PressureContainerDescription.txt

    .. include:: /alfacase_definitions/list_of_unit_for_length.txt
    .. include:: /alfacase_definitions/list_of_unit_for_pressure.txt
    """

    positions: Array = attr.ib(default=Array([0.0], "m"))
    pressures: Array = attr.ib(default=Array([1e5], "Pa"))


@attr.s(frozen=True, slots=True)
class InitialPressuresDescription:
    """
    .. include:: /alfacase_definitions/InitialPressuresDescription.txt
    """

    position_input_type = attrib_enum(default=constants.TableInputType.length)
    table_x: ReferencedPressureContainerDescription = attr.ib(
        default=ReferencedPressureContainerDescription()
    )
    table_y: ReferencedPressureContainerDescription = attr.ib(
        default=ReferencedPressureContainerDescription()
    )
    table_length: PressureContainerDescription = attr.ib(
        default=PressureContainerDescription()
    )


@attr.s(frozen=True, slots=True)
class ReferencedVolumeFractionsContainerDescription:
    """
    .. include:: /alfacase_definitions/ReferencedVolumeFractionsContainerDescription.txt

    .. include:: /alfacase_definitions/list_of_unit_for_length.txt
    .. include:: /alfacase_definitions/list_of_unit_for_pressure.txt
    .. include:: /alfacase_definitions/list_of_unit_for_dimensionless.txt
    """

    reference_coordinate: Scalar = attr.ib(default=Scalar(0.0, "m"))
    positions: Array = attr.ib(default=Array([], "m"))
    fractions: Dict[PhaseName, Array] = attr.ib(default={})


@attr.s(frozen=True, slots=True)
class VolumeFractionsContainerDescription:
    """
    .. include:: /alfacase_definitions/VolumeFractionsContainerDescription.txt

    .. include:: /alfacase_definitions/list_of_unit_for_length.txt
    .. include:: /alfacase_definitions/list_of_unit_for_dimensionless.txt
    """

    positions: Array = attr.ib(default=Array([0.0], "m"))
    fractions: Dict[PhaseName, Array] = attr.ib(
        default={
            constants.FLUID_GAS: Array([0.1], "-"),
            constants.FLUID_OIL: Array([0.9], "-"),
        },
        validator=dict_of_array,
    )


@attr.s(frozen=True, slots=True)
class InitialVolumeFractionsDescription:
    """
    .. include:: /alfacase_definitions/InitialVolumeFractionsDescription.txt
    """

    position_input_type = attrib_enum(default=constants.TableInputType.length)
    table_x: ReferencedVolumeFractionsContainerDescription = attr.ib(
        default=ReferencedVolumeFractionsContainerDescription()
    )
    table_y: ReferencedVolumeFractionsContainerDescription = attr.ib(
        default=ReferencedVolumeFractionsContainerDescription()
    )
    table_length: VolumeFractionsContainerDescription = attr.ib(
        default=VolumeFractionsContainerDescription()
    )


@attr.s(frozen=True, slots=True)
class ReferencedTracersMassFractionsContainerDescription:
    """
    .. include:: /alfacase_definitions/ReferencedTracersMassFractionsContainerDescription.txt

    .. include:: /alfacase_definitions/list_of_unit_for_length.txt
    .. include:: /alfacase_definitions/list_of_unit_for_dimensionless.txt
    """

    reference_coordinate: Scalar = attr.ib(default=Scalar(0.0, "m"))
    positions: Array = attr.ib(default=Array([], "m"))
    tracers_mass_fractions: List[Array] = attr.ib(default=[])


@attr.s(frozen=True, slots=True)
class TracersMassFractionsContainerDescription:
    """
    .. include:: /alfacase_definitions/TracersMassFractionsContainerDescription.txt

    .. include:: /alfacase_definitions/list_of_unit_for_length.txt
    .. include:: /alfacase_definitions/list_of_unit_for_dimensionless.txt
    """

    positions: Array = attr.ib(default=Array([], "m"))
    tracers_mass_fractions: List[Array] = attr.ib(default=[])


@attr.s(frozen=True, slots=True)
class InitialTracersMassFractionsDescription:
    """
    .. include:: /alfacase_definitions/InitialTracersMassFractionsDescription.txt
    """

    position_input_type = attrib_enum(default=constants.TableInputType.length)
    table_x: ReferencedTracersMassFractionsContainerDescription = attr.ib(
        default=ReferencedTracersMassFractionsContainerDescription()
    )
    table_y: ReferencedTracersMassFractionsContainerDescription = attr.ib(
        default=ReferencedTracersMassFractionsContainerDescription()
    )
    table_length: TracersMassFractionsContainerDescription = attr.ib(
        default=TracersMassFractionsContainerDescription()
    )


@attr.s(frozen=True, slots=True)
class ReferencedVelocitiesContainerDescription:
    """
    .. include:: /alfacase_definitions/ReferencedVelocitiesContainerDescription.txt

    .. include:: /alfacase_definitions/list_of_unit_for_length.txt
    .. include:: /alfacase_definitions/list_of_unit_for_velocity.txt
    """

    reference_coordinate: Scalar = attr.ib(default=Scalar(0.0, "m"))
    positions: Array = attr.ib(default=Array([], "m"))
    velocities: Dict[PhaseName, Array] = attr.ib(default={})


@attr.s(frozen=True, slots=True)
class VelocitiesContainerDescription:
    """
    .. include:: /alfacase_definitions/VelocitiesContainerDescription.txt

    .. include:: /alfacase_definitions/list_of_unit_for_length.txt
    .. include:: /alfacase_definitions/list_of_unit_for_velocity.txt
    """

    positions: Array = attr.ib(default=Array([0.0], "m"))
    velocities: Dict[PhaseName, Array] = attr.ib(
        default={
            constants.FLUID_GAS: Array([1e-8], "m/s"),
            constants.FLUID_OIL: Array([1e-8], "m/s"),
        },
        validator=dict_of_array,
    )


@attr.s(frozen=True, slots=True)
class InitialVelocitiesDescription:
    """
    .. include:: /alfacase_definitions/InitialVelocitiesDescription.txt
    """

    position_input_type = attrib_enum(default=constants.TableInputType.length)
    table_x: ReferencedVelocitiesContainerDescription = attr.ib(
        default=ReferencedVelocitiesContainerDescription()
    )
    table_y: ReferencedVelocitiesContainerDescription = attr.ib(
        default=ReferencedVelocitiesContainerDescription()
    )
    table_length: VelocitiesContainerDescription = attr.ib(
        default=VelocitiesContainerDescription()
    )


@attr.s(frozen=True, slots=True)
class ReferencedTemperaturesContainerDescription:
    """
    .. include:: /alfacase_definitions/ReferencedTemperaturesContainerDescription.txt

    .. include:: /alfacase_definitions/list_of_unit_for_length.txt
    .. include:: /alfacase_definitions/list_of_unit_for_temperature.txt
    """

    reference_coordinate: Scalar = attr.ib(default=Scalar(0.0, "m"))
    positions: Array = attr.ib(default=Array([], "m"))
    temperatures: Array = attr.ib(default=Array([], "K"))


@attr.s(frozen=True, slots=True)
class TemperaturesContainerDescription:
    """
    .. include:: /alfacase_definitions/TemperaturesContainerDescription.txt

    .. include:: /alfacase_definitions/list_of_unit_for_length.txt
    .. include:: /alfacase_definitions/list_of_unit_for_temperature.txt
    """

    positions: Array = attr.ib(default=Array([0.0], "m"))
    temperatures: Array = attr.ib(
        default=Array([constants.DEFAULT_TEMPERATURE_IN_K], "K")
    )


@attr.s(frozen=True, slots=True)
class InitialTemperaturesDescription:
    """
    .. include:: /alfacase_definitions/InitialTemperaturesDescription.txt
    """

    position_input_type = attrib_enum(default=constants.TableInputType.length)
    table_x: ReferencedTemperaturesContainerDescription = attr.ib(
        default=ReferencedTemperaturesContainerDescription()
    )
    table_y: ReferencedTemperaturesContainerDescription = attr.ib(
        default=ReferencedTemperaturesContainerDescription()
    )
    table_length: TemperaturesContainerDescription = attr.ib(
        default=TemperaturesContainerDescription()
    )


@attr.s(slots=True, kw_only=True)
class InitialConditionsDescription:
    """
    .. include:: /alfacase_definitions/InitialConditionsDescription.txt
    """

    pressures: InitialPressuresDescription = attr.ib(
        default=InitialPressuresDescription()
    )
    volume_fractions: InitialVolumeFractionsDescription = attr.ib(
        default=InitialVolumeFractionsDescription()
    )
    tracers_mass_fractions: InitialTracersMassFractionsDescription = attr.ib(
        default=InitialTracersMassFractionsDescription()
    )
    velocities: InitialVelocitiesDescription = attr.ib(
        default=InitialVelocitiesDescription()
    )
    temperatures: InitialTemperaturesDescription = attr.ib(
        default=InitialTemperaturesDescription()
    )
    fluid: Optional[str] = attr.ib(default=None, validator=optional(instance_of(str)))


@attr.s(frozen=True)
class InitialConditionArrays:
    """
    .. include:: /alfacase_definitions/InitialConditionArrays.txt

    .. include:: /alfacase_definitions/list_of_unit_for_pressure.txt
    .. include:: /alfacase_definitions/list_of_unit_for_velocity.txt
    .. include:: /alfacase_definitions/list_of_unit_for_volume_fraction.txt
    .. include:: /alfacase_definitions/list_of_unit_for_temperature.txt
    """

    pressure: Array = attr.ib(validator=instance_of(Array))
    volume_fractions: Dict[PhaseName, Array] = attr.ib(validator=dict_of_array)
    velocity: Dict[PhaseName, Array] = attr.ib(validator=dict_of_array)
    temperature: Dict[str, Array] = attr.ib(validator=dict_of_array)
    x_coord_center: Optional[Array] = attr.ib(
        default=None, validator=optional(instance_of(Array))
    )
    x_coord_face: Optional[Array] = attr.ib(
        default=None, validator=optional(instance_of(Array))
    )


value_and_unit = Tuple[Number, str]


@attr.s(frozen=True, slots=True)
class LengthAndElevationDescription:
    """
    Describe a pipe with length and elevation.

    .. include:: /alfacase_definitions/LengthAndElevationDescription.txt

    .. include:: /alfacase_definitions/list_of_unit_for_length.txt
    """

    length: Optional[Array] = attr.ib(
        default=None, validator=optional(instance_of(Array))
    )
    elevation: Optional[Array] = attr.ib(
        default=None, validator=optional(instance_of(Array))
    )

    def iter_values_and_unit(
        self,
    ) -> Iterator[Tuple[value_and_unit, value_and_unit]]:
        """Returns an iterator containing a pair of values with length and elevation along with their units."""
        if self.length and self.elevation:
            length_values = self.length.GetValues(self.length.unit)
            elevation_values = self.elevation.GetValues(self.elevation.unit)
            for length, elevation in zip(length_values, elevation_values):
                yield (length, self.length.unit), (elevation, self.elevation.unit)

        return iter(())


@attr.s(frozen=True, slots=True)
class XAndYDescription:
    """
    Describe a pipe with a sequence of coordinates.

    .. include:: /alfacase_definitions/XAndYDescription.txt

    .. include:: /alfacase_definitions/list_of_unit_for_length.txt
    """

    x: Optional[Array] = attr.ib(default=None, validator=optional(instance_of(Array)))
    y: Optional[Array] = attr.ib(default=None, validator=optional(instance_of(Array)))

    def iter_values_and_unit(
        self,
    ) -> Iterator[Tuple[value_and_unit, value_and_unit]]:
        """Returns a pair of values with the x and y value along with their units."""
        for x, y in zip(self.x.GetValues(self.x.unit), self.y.GetValues(self.y.unit)):
            yield (x, self.x.unit), (y, self.y.unit)


@attr.s()
class ProfileDescription:
    """
    Describe a pipe by either length and inclination or by X and Y coordinates.

    :ivar length_and_elevation:
        A list of points with the length and elevation.
        The first item *MUST* always be (0, 0), otherwise a ValueError is raised.

    :ivar x_and_y:
        A list of points (X, Y), describing the coordinates.

    .. note:: x_and_y and length_and_elevation are mutually exclusive.

    .. include:: /alfacase_definitions/ProfileDescription.txt

    """

    x_and_y: Optional[XAndYDescription] = attr.ib(default=None)
    length_and_elevation: Optional[LengthAndElevationDescription] = attr.ib(
        default=None
    )

    def __attrs_post_init__(self):
        if self.length_and_elevation and self.x_and_y:
            msg = (
                f"length_and_elevation and x_and_y are mutually exclusive and you must configure only one of them, got "
                f"length_and_elevation={self.length_and_elevation} and x_and_y={self.x_and_y}"
            )
            raise ValueError(msg)


@attr.s()
class EquipmentDescription:
    """
    .. include:: /alfacase_definitions/EquipmentDescription.txt
    """

    mass_sources = attrib_dict_of(MassSourceEquipmentDescription)
    pumps = attrib_dict_of(PumpEquipmentDescription)
    valves = attrib_dict_of(ValveEquipmentDescription)
    reservoir_inflows = attrib_dict_of(ReservoirInflowEquipmentDescription)
    heat_sources = attrib_dict_of(HeatSourceEquipmentDescription)
    compressors = attrib_dict_of(CompressorEquipmentDescription)
    leaks = attrib_dict_of(LeakEquipmentDescription)
    pigs = attrib_dict_of(PigEquipmentDescription)


@attr.s(frozen=True, slots=True, kw_only=True)
class EnvironmentPropertyDescription:
    """
    .. include:: /alfacase_definitions/EnvironmentPropertyDescription.txt

    .. include:: /alfacase_definitions/list_of_unit_for_length.txt
    .. include:: /alfacase_definitions/list_of_unit_for_temperature.txt
    .. include:: /alfacase_definitions/list_of_unit_for_heat_transfer_coefficient.txt
    .. include:: /alfacase_definitions/list_of_unit_for_velocity.txt
    """

    position = attrib_scalar(category="length")
    temperature = attrib_scalar(category="temperature")
    type = attrib_enum(type_=constants.PipeEnvironmentHeatTransferCoefficientModelType)
    heat_transfer_coefficient = attrib_scalar(default=Scalar(0.0, "W/m2.K"))
    overall_heat_transfer_coefficient = attrib_scalar(default=Scalar(0.0, "W/m2.K"))
    fluid_velocity = attrib_scalar(default=Scalar(0.0, "m/s"))


@attr.s(frozen=True, slots=True, kw_only=True)
class EnvironmentDescription:
    """
    .. include:: /alfacase_definitions/EnvironmentDescription.txt

    .. include:: /alfacase_definitions/list_of_unit_for_length.txt
    """

    thermal_model = attrib_enum(default=constants.PipeThermalModelType.SteadyState)
    position_input_mode = attrib_enum(default=constants.PipeThermalPositionInput.Md)
    reference_y_coordinate = attrib_scalar(default=Scalar("length", 0.0, "m"))
    md_properties_table = attrib_instance_list(EnvironmentPropertyDescription)
    tvd_properties_table = attrib_instance_list(EnvironmentPropertyDescription)

    @property
    def properties_table(self):  # pragma: no cover
        if self.position_input_mode == constants.PipeThermalPositionInput.Md:
            return self.md_properties_table
        else:
            return self.tvd_properties_table


@attr.s(slots=True)
class PipeDescription:
    """
    .. include:: /alfacase_definitions/PipeDescription.txt
    """

    name: str = attr.ib(validator=instance_of(str))
    source: str = attr.ib(validator=instance_of(str))
    target: str = attr.ib(validator=instance_of(str))
    source_port: Optional[constants.WellConnectionPort] = attr.ib(
        default=None, validator=optional(in_(constants.WellConnectionPort))
    )
    target_port: Optional[constants.WellConnectionPort] = attr.ib(
        default=None, validator=optional(in_(constants.WellConnectionPort))
    )
    pvt_model: Optional[str] = attr.ib(
        default=None, validator=optional(instance_of(str))
    )
    profile = attrib_instance(ProfileDescription)
    equipment = attrib_instance(EquipmentDescription)
    environment = attrib_instance(EnvironmentDescription)
    segments = attrib_instance(PipeSegmentsDescription)

    # Initial Condition Section
    initial_conditions = attrib_instance(InitialConditionsDescription)

    flow_pattern_model = attrib_enum(default=constants.FlowPatternModel.UnitCell)
    regime_capturing_mesh_threshold = attrib_scalar(default=Scalar(0.0, "-"))


@attr.s(slots=True, kw_only=True)
class PressureNodePropertiesDescription(_PressureSourceCommon):
    """
    .. include:: /alfacase_definitions/PressureNodePropertiesDescription.txt
    """


@attr.s(slots=True, kw_only=True)
class MassSourceNodePropertiesDescription(_MassSourceCommon):
    """
    .. include:: /alfacase_definitions/MassSourceNodePropertiesDescription.txt
    """


@attr.s(slots=True, kw_only=True)
class InternalNodePropertiesDescription:
    """
    .. include:: /alfacase_definitions/InternalNodePropertiesDescription.txt
    """

    fluid: Optional[str] = attr.ib(default=None, validator=optional(instance_of(str)))


@attr.s(slots=True, kw_only=True)
class SeparatorNodePropertiesDescription:
    """
    :ivar overall_heat_transfer_coefficient:
        η such that the overall heat transferred to the separator is
            Q = η A (T_amb - T_sep)

    .. include:: /alfacase_definitions/SeparatorNodePropertiesDescription.txt

    .. include:: /alfacase_definitions/list_of_unit_for_length.txt
    .. include:: /alfacase_definitions/list_of_unit_for_temperature.txt
    .. include:: /alfacase_definitions/list_of_unit_for_heat_transfer_coefficient.txt
    .. include:: /alfacase_definitions/list_of_unit_for_volume_fraction.txt
    """

    environment_temperature = attrib_scalar(default=Scalar(25.0, "degC"))
    geometry = attrib_enum(default=constants.SeparatorGeometryType.VerticalCylinder)
    length = attrib_scalar(default=Scalar(1.0, "m"))
    overall_heat_transfer_coefficient = attrib_scalar(default=Scalar(0.0, "W/m2.K"))
    diameter = attrib_scalar(default=Scalar("diameter", 1.0, "m"))
    nozzles: Dict[str, Scalar] = attr.ib(
        default=attr.Factory(dict), validator=optional(dict_with_scalar)
    )
    initial_phase_volume_fractions: Dict[str, Scalar] = attr.ib(
        default={
            constants.FLUID_GAS: Scalar("volume fraction", 0.5, "-"),
            constants.FLUID_OIL: Scalar("volume fraction", 0.5, "-"),
        }
    )
    gas_separation_efficiency = attrib_scalar(default=Scalar("dimensionless", 1.0, "-"))
    liquid_separation_efficiency = attrib_scalar(
        default=Scalar("dimensionless", 1.0, "-")
    )

    @diameter.validator
    def _validate_diameter(self, attribute, value):
        assert (
            isinstance(value, Scalar) and value.GetCategory() == "diameter"
        ), "Invalid diameter"

    @length.validator
    def _validate_length(self, attribute, value):
        assert (
            isinstance(value, Scalar) and value.GetCategory() == "length"
        ), "Invalid length"

    @gas_separation_efficiency.validator
    def _validate_gas_separation_efficiency(self, attribute, value):
        assert isinstance(value, Scalar) and 0.6 <= value.GetValue("-") <= 1.0

    @liquid_separation_efficiency.validator
    def _validate_liquid_separation_efficiency(self, attribute, value):
        assert isinstance(value, Scalar) and 0.6 <= value.GetValue("-") <= 1.0


@attr.s(slots=True, kw_only=True)
class ControllerInputSignalPropertiesDescription:
    """
    :ivar target_variable:
        Measured variable target of controller setpoint
    :ivar unit:
        Measuring unit of target variable
    :ivar input_trend_name:
        Name of input trend where target variable is measured

    .. include:: /alfacase_definitions/ControllerInputSignalPropertiesDescription.txt
    """

    target_variable: Optional[str] = attr.ib(
        default=None, validator=optional(instance_of(str))
    )
    input_trend_name: Optional[str] = attr.ib(
        default=None, validator=optional(instance_of(str))
    )
    unit: Optional[str] = attr.ib(default=None, validator=optional(instance_of(str)))


@attr.s(slots=True, kw_only=True)
class ControllerOutputSignalPropertiesDescription:
    """
    :ivar controlled_property:
        Property under control to make target variable reach setpoint
    :ivar unit:
        Measuring unit of controlled property
    :ivar network_element_name:
        Name of network element that has controlled property
    :ivar min_value:
        Minimum value of output signal
    :ivar max_value:
        Maximum value of output signal
    :ivar max_rate_of_change:
        Maximum rate of change of output signal

    .. include:: /alfacase_definitions/ControllerOutputSignalPropertiesDescription.txt
    """

    controlled_property: Optional[str] = attr.ib(
        default=None, validator=optional(instance_of(str))
    )
    unit: Optional[str] = attr.ib(default=None, validator=optional(instance_of(str)))
    network_element_name: Optional[str] = attr.ib(
        default=None, validator=optional(instance_of(str))
    )
    min_value: float = attr.ib(default=-1.0e50, converter=float)
    max_value: float = attr.ib(default=1.0e50, converter=float)
    max_rate_of_change: float = attr.ib(default=1.0e50, converter=float)

    @max_rate_of_change.validator
    def _validate_max_rate_of_change(self, attribute, value):
        assert isinstance(value, float) and value >= 0.0


@attr.s(slots=True, kw_only=True)
class ControllerNodePropertiesDescription:
    """
    :ivar type:
        Type of controlling model
    :ivar gain:
        Proportional constant of PID controller
    :ivar setpoint:
        Target value for input signal
    :ivar integral_time:
        Integral constant of PID controller
    :ivar derivative_time:
        Derivative constant of PID controller
    :ivar input_signal_properties:
        Properties of input signal
    :ivar output_signal_properties:
        Properties of output signal

    .. include:: /alfacase_definitions/ControllerNodePropertiesDescription.txt
    """

    type = attrib_enum(default=constants.ControllerType.PID)
    gain: float = attr.ib(default=1e-4, converter=float)
    setpoint: float = attr.ib(default=0.0, converter=float)
    integral_time = attrib_scalar(default=Scalar(10, "s"))
    derivative_time = attrib_scalar(default=Scalar(1, "s"))

    input_signal_properties = attrib_instance(
        ControllerInputSignalPropertiesDescription
    )
    output_signal_properties = attrib_instance(
        ControllerOutputSignalPropertiesDescription
    )

    @integral_time.validator
    def _validate_integral_time(self, attribute, value):
        assert (
            isinstance(value, Scalar)
            and value.GetCategory() == "time"
            and value.GetValue("s") > 0.0
        )

    @derivative_time.validator
    def _validate_derivative_time(self, attribute, value):
        assert (
            isinstance(value, Scalar)
            and value.GetCategory() == "time"
            and value.GetValue("s") >= 0.0
        )


@attr.s(slots=True, kw_only=True)
class NodeDescription:
    """
    .. include:: /alfacase_definitions/NodeDescription.txt
    """

    name: str = attr.ib()
    node_type = attrib_enum(type_=constants.NodeCellType)
    pvt_model: Optional[str] = attr.ib(
        default=None, validator=optional(instance_of(str))
    )
    pressure_properties = attrib_instance(PressureNodePropertiesDescription)
    mass_source_properties = attrib_instance(MassSourceNodePropertiesDescription)
    internal_properties = attrib_instance(InternalNodePropertiesDescription)
    separator_properties = attrib_instance(SeparatorNodePropertiesDescription)
    controller_properties = attrib_instance(ControllerNodePropertiesDescription)


@attr.s(frozen=True, slots=True, kw_only=True)
class FormationLayerDescription:
    """
    .. include:: /alfacase_definitions/FormationLayerDescription.txt

    .. include:: /alfacase_definitions/list_of_unit_for_length.txt
    """

    name: str = attr.ib(validator=instance_of(str))
    start = attrib_scalar(category="length")
    material: Optional[str] = attr.ib(
        default=None, validator=optional(instance_of(str))
    )


@attr.s(frozen=True, slots=True, kw_only=True)
class FormationDescription:
    """
    .. include:: /alfacase_definitions/FormationDescription.txt

    .. include:: /alfacase_definitions/list_of_unit_for_length.txt
    """

    reference_y_coordinate = attrib_scalar(category="length")
    layers = attrib_instance_list(FormationLayerDescription)


@attr.s(frozen=True, slots=True, kw_only=True)
class CasingSectionDescription:
    """
    .. include:: /alfacase_definitions/CasingSectionDescription.txt

    .. include:: /alfacase_definitions/list_of_unit_for_length.txt
    """

    name: str = attr.ib(validator=instance_of(str))
    hanger_depth = attrib_scalar(category="length")
    settings_depth = attrib_scalar(category="length")
    hole_diameter = attrib_scalar(category="diameter")
    outer_diameter = attrib_scalar(category="diameter")
    inner_diameter = attrib_scalar(category="diameter")
    inner_roughness = attrib_scalar(category="length")
    material: Optional[str] = attr.ib(
        default=None, validator=optional(instance_of(str))
    )
    top_of_filler = attrib_scalar(category="length")
    filler_material: Optional[str] = attr.ib(
        default=None, validator=optional(instance_of(str))
    )
    material_above_filler: Optional[str] = attr.ib(
        default=None, validator=optional(instance_of(str))
    )

    @hole_diameter.validator
    @outer_diameter.validator
    @inner_diameter.validator
    def _validate_diameter(self, attribute, value):
        assert (
            isinstance(value, Scalar) and value.GetCategory() == "diameter"
        ), "Invalid diameter"


@attr.s(frozen=True, slots=True, kw_only=True)
class TubingDescription:
    """
    .. include:: /alfacase_definitions/TubingDescription.txt

    .. include:: /alfacase_definitions/list_of_unit_for_length.txt
    """

    name: str = attr.ib(validator=instance_of(str))
    length = attrib_scalar(category="length")
    outer_diameter = attrib_scalar(category="diameter")
    inner_diameter = attrib_scalar(category="diameter")
    inner_roughness = attrib_scalar(category="length")
    material: Optional[str] = attr.ib(
        default=None, validator=optional(instance_of(str))
    )

    @outer_diameter.validator
    @inner_diameter.validator
    def _validate_diameter(self, attribute, value):
        assert (
            isinstance(value, Scalar) and value.GetCategory() == "diameter"
        ), "Invalid diameter"


@attr.s(frozen=True, slots=True, kw_only=True)
class PackerDescription:
    """
    .. include:: /alfacase_definitions/PackerDescription.txt

    .. include:: /alfacase_definitions/list_of_unit_for_length.txt
    """

    name: str = attr.ib(validator=instance_of(str))
    position = attrib_scalar(category="length")
    material_above: Optional[str] = attr.ib(
        default=None, validator=optional(instance_of(str))
    )


@attr.s(frozen=True, slots=True, kw_only=True)
class OpenHoleDescription:
    """
    .. include:: /alfacase_definitions/OpenHoleDescription.txt

    .. include:: /alfacase_definitions/list_of_unit_for_length.txt
    """

    name: str = attr.ib(validator=instance_of(str))
    length = attrib_scalar(category="length")
    diameter = attrib_scalar(category="diameter")
    inner_roughness = attrib_scalar(category="length")

    @diameter.validator
    def _validate_diameter(self, attribute, value):
        assert (
            isinstance(value, Scalar) and value.GetCategory() == "diameter"
        ), "Invalid diameter"


@attr.s(frozen=True, slots=True, kw_only=True)
class CasingDescription:
    """
    .. include:: /alfacase_definitions/CasingDescription.txt
    """

    casing_sections = attrib_instance_list(CasingSectionDescription)
    tubings = attrib_instance_list(TubingDescription)
    packers = attrib_instance_list(PackerDescription)
    open_holes = attrib_instance_list(OpenHoleDescription)


@attr.s(frozen=True, slots=True, kw_only=True)
class GasLiftValveEquipmentDescription:
    """
    .. include:: /alfacase_definitions/GasLiftValveEquipmentDescription.txt

    .. include:: /alfacase_definitions/list_of_unit_for_length.txt
    .. include:: /alfacase_definitions/list_of_unit_for_pressure.txt
    .. include:: /alfacase_definitions/list_of_unit_for_dimensionless.txt
    """

    position = attrib_scalar(category="length")
    diameter = attrib_scalar(category="diameter")
    valve_type = attrib_enum(type_=constants.ValveType)
    delta_p_min = attrib_scalar(category="pressure")
    discharge_coefficient = attrib_scalar(category="dimensionless")

    @diameter.validator
    def _validate_diameter(self, attribute, value):
        assert (
            isinstance(value, Scalar) and value.GetCategory() == "diameter"
        ), "Invalid diameter"


@attr.s()
class AnnulusEquipmentDescription:
    """
    .. include:: /alfacase_definitions/AnnulusEquipmentDescription.txt
    """

    leaks = attrib_dict_of(LeakEquipmentDescription)
    gas_lift_valves = attrib_dict_of(GasLiftValveEquipmentDescription)


@attr.s(slots=True, kw_only=True)
class AnnulusDescription:
    """
    .. include:: /alfacase_definitions/AnnulusDescription.txt
    """

    has_annulus_flow: bool = attr.ib(validator=instance_of(bool))
    pvt_model: Optional[str] = attr.ib(
        default=None, validator=optional(instance_of(str))
    )
    initial_conditions = attrib_instance(InitialConditionsDescription)
    equipment = attrib_instance(AnnulusEquipmentDescription)
    top_node: str = attr.ib(validator=instance_of(str))


@attr.s(slots=True, kw_only=True)
class WellDescription:
    """
    .. include:: /alfacase_definitions/WellDescription.txt
    """

    name: str = attr.ib(validator=instance_of(str))
    pvt_model: Optional[str] = attr.ib(
        default=None, validator=optional(instance_of(str))
    )
    stagnant_fluid: Optional[str] = attr.ib(
        default=None, validator=optional(instance_of(str))
    )
    profile = attrib_instance(ProfileDescription)
    casing = attrib_instance(CasingDescription)
    annulus = attrib_instance(AnnulusDescription)
    formation = attrib_instance(FormationDescription)
    top_node: str = attr.ib(validator=instance_of(str))
    bottom_node: str = attr.ib(validator=instance_of(str))
    environment = attrib_instance(EnvironmentDescription)
    initial_conditions = attrib_instance(InitialConditionsDescription)
    equipment = attrib_instance(EquipmentDescription)


@attr.s(frozen=True, slots=True, kw_only=True)
class MaterialDescription:
    """
    .. include:: /alfacase_definitions/MaterialDescription.txt

    .. include:: /alfacase_definitions/list_of_unit_for_density.txt
    .. include:: /alfacase_definitions/list_of_unit_for_thermal_conductivity.txt
    .. include:: /alfacase_definitions/list_of_unit_for_specific_heat_capacity.txt
    .. include:: /alfacase_definitions/list_of_unit_for_emissivity.txt
    .. include:: /alfacase_definitions/list_of_unit_for_volumetric_thermal_expansion.txt
    .. include:: /alfacase_definitions/list_of_unit_for_dynamic_viscosity.txt
    """

    name: str = attr.ib(validator=instance_of(str))
    material_type = attrib_enum(default=constants.MaterialType.Solid)
    density = attrib_scalar(default=Scalar(1, "kg/m3"))
    thermal_conductivity = attrib_scalar(default=Scalar(0, "W/m.degC"))
    heat_capacity = attrib_scalar(default=Scalar(0, "J/kg.degC"))
    inner_emissivity = attrib_scalar(default=Scalar("emissivity", 0, "-"))
    outer_emissivity = attrib_scalar(default=Scalar("emissivity", 0, "-"))
    expansion = attrib_scalar(default=Scalar(0, "1/K"))
    viscosity = attrib_scalar(default=Scalar(0, "cP"))

    def as_dict(self) -> Dict[str, Union[str, value_and_unit]]:
        """
        Helper function that returns a dict with all information needed to create a Material.

        This method doesn't return an attr.asdict directly because a SubjectList doesn't accept a
        Scalar object when using the `New()` method, only tuples with value and unit.
        """
        return {
            key: value if not isinstance(value, Scalar) else value.GetValueAndUnit()
            for key, value in attr.asdict(self).items()
        }


@attr.s
class WallLayerDescription:
    """
    Used for defining the default walls.

    :ivar thickness:
    :ivar material_name:
    :ivar has_annulus_flow:

    .. include:: /alfacase_definitions/WallLayerDescription.txt

    .. include:: /alfacase_definitions/list_of_unit_for_length.txt
    """

    thickness: Scalar = attr.ib(validator=instance_of(Scalar))
    material_name: str = attr.ib(validator=instance_of(str))
    has_annulus_flow: bool = attr.ib(default=False, validator=instance_of(bool))


@attr.s
class WallDescription:
    """
    .. include:: /alfacase_definitions/WallDescription.txt

    .. include:: /alfacase_definitions/list_of_unit_for_length.txt
    """

    name: str = attr.ib(validator=instance_of(str))
    inner_roughness = attrib_scalar(default=Scalar(0, "m"))
    wall_layer_container = attrib_instance_list(WallLayerDescription)


@attr.s(frozen=True, slots=True)
class PvtModelCorrelationDescription:
    """
    :ivar oil_density_std:
        default: Scalar(850.0, "kg/m3")

    :ivar gas_density_std:
        default: Scalar(0.9, "kg/m3")

    :ivar rs_sat:
        default: Scalar(150.0, "sm3/sm3")

    :ivar pvt_correlation_package:
        default: `CorrelationPackage.Standing`

    :ivar h2s_mol_frac:
        default: Scalar(0.000001, "-")

    :ivar co2_mol_frac:
        default: Scalar(0.999999, "-")

    :ivar oil_viscosity:
        default: `CorrelationsOilViscosity.Egbogah`

    :ivar gas_viscosity:
        default: `CorrelationsGasViscosity.LeeGonzalezEakin`

    :ivar surface_tension:
        default: `CorrelationsSurfaceTension.BakerSwerdloff`

    .. include:: /alfacase_definitions/PvtModelCorrelationDescription.txt


    .. rubric:: Examples

    .. tab:: CaseDescription

        .. code-block:: python

            PvtModelCorrelationDescription(
                default_model="PVT1",
            )

    .. tab:: Schema

        .. code-block:: yaml

            some_value:
                some_other_value: fooo

    .. include:: /alfacase_definitions/list_of_unit_for_density.txt
    .. include:: /alfacase_definitions/list_of_unit_for_standard_volume_per_standard_volume.txt
    """

    oil_density_std = attrib_scalar(default=Scalar(850.0, "kg/m3"))
    gas_density_std = attrib_scalar(default=Scalar(0.9, "kg/m3"))
    rs_sat = attrib_scalar(default=Scalar(150.0, "sm3/sm3"))
    pvt_correlation_package = attrib_enum(default=constants.CorrelationPackage.Standing)
    h2s_mol_frac = attrib_scalar(default=Scalar(0, "-"))
    co2_mol_frac = attrib_scalar(default=Scalar(0, "-"))
    oil_viscosity = attrib_enum(default=constants.CorrelationsOilViscosity.Egbogah)
    gas_viscosity = attrib_enum(
        default=constants.CorrelationsGasViscosity.LeeGonzalezEakin
    )
    surface_tension = attrib_enum(
        default=constants.CorrelationsSurfaceTension.BakerSwerdloff
    )


@attr.s(frozen=True, slots=True)
class HeavyComponentDescription:
    """
    .. include:: /alfacase_definitions/HeavyComponentDescription.txt

    .. include:: /alfacase_definitions/list_of_unit_for_density.txt
    .. include:: /alfacase_definitions/list_of_unit_for_mass_per_mol.txt
    """

    name: str = attr.ib(validator=instance_of(str))
    scn: int = attr.ib(validator=instance_of(int), converter=int)
    MW = attrib_scalar(default=Scalar(0, "kg/mol"))
    rho = attrib_scalar(default=Scalar(0, "kg/m3"))


@attr.s(frozen=True, slots=True)
class LightComponentDescription:
    """
    .. include:: /alfacase_definitions/LightComponentDescription.txt

    .. include:: /alfacase_definitions/list_of_unit_for_density.txt
    .. include:: /alfacase_definitions/list_of_unit_for_mass_per_mol.txt
    .. include:: /alfacase_definitions/list_of_unit_for_pressure.txt
    .. include:: /alfacase_definitions/list_of_unit_for_temperature.txt
    .. include:: /alfacase_definitions/list_of_unit_for_molar_volume.txt
    .. include:: /alfacase_definitions/list_of_unit_for_dimensionless.txt
    """

    name: str = attr.ib(validator=instance_of(str))
    Pc = attrib_scalar(default=Scalar("pressure", 0, "Pa"))
    Tc = attrib_scalar(default=Scalar("temperature", 0, "K"))
    Vc = attrib_scalar(default=Scalar("molar volume", 0, "m3/mol"))
    omega = attrib_scalar(default=Scalar("dimensionless", 0, "-"))
    MW = attrib_scalar(default=Scalar("mass per mol", 0, "kg/mol"))
    Tb = attrib_scalar(default=Scalar("temperature", 0, "K"))
    Parachor = attrib_scalar(default=Scalar("dimensionless", 0, "-"))
    Cp_0 = attrib_scalar(default=Scalar("dimensionless", 0, "-"))
    Cp_1 = attrib_scalar(default=Scalar("dimensionless", 0, "-"))
    Cp_2 = attrib_scalar(default=Scalar("dimensionless", 0, "-"))
    Cp_3 = attrib_scalar(default=Scalar("dimensionless", 0, "-"))
    Cp_4 = attrib_scalar(default=Scalar("dimensionless", 0, "-"))


@attr.s(slots=True)
class PvtModelCompositionalDescription:
    """

    :ivar equation_of_state_type:
        default: EquationOfStateType.PengRobinson

    :ivar surface_tension_model_type:
        default: SurfaceTensionType.Weinaugkatz

    :ivar viscosity_model:
        default: PVTCompositionalViscosityModel.CorrespondingStatesPrinciple

    :ivar heavy_components:
        default: []

    :ivar light_components:
        default: []

    :ivar fluids:
        default: {}


    .. include:: /alfacase_definitions/PvtModelCompositionalDescription.txt


    """

    equation_of_state_type = attrib_enum(
        default=constants.EquationOfStateType.PengRobinson
    )
    surface_tension_model_type = attrib_enum(
        default=constants.SurfaceTensionType.Weinaugkatz
    )
    viscosity_model = attrib_enum(
        default=constants.PVTCompositionalViscosityModel.CorrespondingStatesPrinciple
    )
    heavy_components = attrib_instance_list(HeavyComponentDescription)
    light_components = attrib_instance_list(LightComponentDescription)
    fluids = attrib_dict_of(CompositionalFluidDescription)


@attr.s(slots=True)
class PvtModelCombinedDescription:
    """
    :ivar reference_pvt_model:
        PVT model that will be used to calculate reference values such as properties
        at standard conditions.

    :ivar fluids:
        default: {}

    .. include:: /alfacase_definitions/PvtModelCombinedDescription.txt


    """

    reference_pvt_model: Optional[str] = attr.ib(
        default=None, validator=optional(instance_of(str))
    )
    fluids = attrib_dict_of(CombinedFluidDescription)


@attr.s(slots=True, eq=False)
class PvtModelTableParametersDescription:
    """
    :ivar pressure_values:
        Array like of sorted pressure values (m number of entries). [Pa]

    :ivar temperature_values:
        Array like of sorted temperature values (n number of entries). [K]

    :ivar table_variables:
        List of array like values for each property such as densities, specific heats,
        enthalpies, etc.

    :ivar variable_names:
        List of property names

    .. include:: /alfacase_definitions/list_of_unit_for_temperature.txt
    .. include:: /alfacase_definitions/list_of_unit_for_density.txt
    .. include:: /alfacase_definitions/list_of_unit_for_pressure.txt
    .. include:: /alfacase_definitions/list_of_unit_for_standard_volume_per_standard_volume.txt
    .. include:: /alfacase_definitions/list_of_unit_for_dimensionless.txt
    """

    pressure_values: Numpy1DArray = attr.ib(
        validator=numpy_array_validator(dimension=1), repr=collapse_array_repr
    )
    temperature_values: Numpy1DArray = attr.ib(
        validator=numpy_array_validator(dimension=1), repr=collapse_array_repr
    )
    table_variables: List[Numpy1DArray] = attr.ib(
        validator=numpy_array_validator(dimension=1, is_list=True),
        repr=collapse_array_repr,
    )
    variable_names: List[str] = attr.ib(validator=list_of_strings)

    pressure_std = attrib_scalar(default=Scalar(1, "bar"), is_optional=True)
    temperature_std = attrib_scalar(default=Scalar(15, "degC"), is_optional=True)

    gas_density_std = attrib_scalar(default=Scalar(1, "kg/m3"), is_optional=True)
    oil_density_std = attrib_scalar(default=Scalar(800, "kg/m3"), is_optional=True)
    water_density_std = attrib_scalar(default=Scalar(1000, "kg/m3"), is_optional=True)

    gas_oil_ratio = attrib_scalar(default=Scalar(0, "sm3/sm3"), is_optional=True)  # GOR
    gas_liquid_ratio = attrib_scalar(
        default=Scalar(0, "sm3/sm3"), is_optional=True
    )  # GLR
    water_cut = attrib_scalar(default=Scalar(0, "-"), is_optional=True)  # WC
    total_water_fraction = attrib_scalar(default=Scalar(0, "-"), is_optional=True)

    label: Optional[str] = attr.ib(default=None, validator=optional(instance_of(str)))
    number_of_phases: int = attr.ib(default=2, validator=instance_of(int))
    warn_when_outside: bool = attr.ib(default=True, validator=instance_of(bool))

    def __attrs_post_init__(self):
        """
        Fix standard properties that have not been set in .TAB files.

        Some pvt tables do not set water related properties if it is a two-phase
        table.

        PVT Sim always set water related properties to np.nan.
        Multiflash sometimes does not write the water related keyword.

        """
        if self.pressure_std is None:
            self.pressure_std = Scalar(np.nan, "bar")
        if self.temperature_std is None:
            self.temperature_std = Scalar(np.nan, "degC")
        if self.gas_density_std is None:
            self.gas_density_std = Scalar(np.nan, "kg/m3")
        if self.oil_density_std is None:
            self.oil_density_std = Scalar(np.nan, "kg/m3")
        if self.water_density_std is None:
            self.water_density_std = Scalar(np.nan, "kg/m3")
        if self.gas_oil_ratio is None:
            self.gas_oil_ratio = Scalar(np.nan, "sm3/sm3")
        if self.gas_liquid_ratio is None:
            self.gas_liquid_ratio = Scalar(np.nan, "sm3/sm3")
        if self.water_cut is None:
            self.water_cut = Scalar(np.nan, "-")
        if self.total_water_fraction is None:
            self.total_water_fraction = Scalar(np.nan, "-")

    @property
    def pressure_unit(self):
        return "Pa"

    @property
    def temperature_unit(self):
        return "K"

    @staticmethod
    def create_constant(
        rho_g_ref=1.0,
        rho_l_ref=1000.0,
        rho_w_ref=1000.0,
        rho_s_ref=2500.0,
        mu_g_ref=5e-6,
        mu_l_ref=5e-2,
        mu_w_ref=5e-2,
        s_ref=7.197e-2,
        ideal_gas=True,
        cp_g_ref=1010.0,
        cp_l_ref=4181.3,
        cp_w_ref=4181.3,
        h_l_ref=104.86e3,
        k_g_ref=2.4e-2,
        k_l_ref=5.91e-1,
        k_w_ref=5.91e-1,
        s_gw_ref=7.197e-2,
        s_lw_ref=7.197e-2,
        has_water=False,
    ):
        """
        Returns parameters that can be used to create a very simple constant and isothermal PVT
        table.
        Used by PvtTable to build it's default table if no parameter is passed.
        """
        r = 286.9  # Air individual gas constant [J/kg K]

        def ideal_gas_density_model(p, t):
            """
            :param p: pressure in Pa
            :param t: temperature in K
            """
            return p / (r * t)

        def constant_gas_density_model(p, t):
            return rho_g_ref + 0 * p

        def gas_density_derivative_respect_pressure(p, t):
            return 1 / (r * t)

        def gas_density_derivative_respect_temperature(p, t):
            return -p / (r * t**2)

        def constant_density_model(p, t):
            return rho_l_ref + 0 * p

        def oil_density_derivative_respect_pressure(p, t):
            return 0 * p

        def oil_density_derivative_respect_temperature(p, t):
            return 0 * p

        def oil_viscosity_model(p, t):
            return mu_l_ref + p * 0

        def water_constant_density_model(p, t):
            return rho_w_ref + 0 * p

        def water_density_derivative_respect_pressure(p, t):
            return 0 * p

        def water_density_derivative_respect_temperature(p, t):
            return 0 * p

        def water_viscosity_model(p, t):
            return mu_w_ref + p * 0

        def gas_viscosity_model(p, t):
            return mu_g_ref + p * 0

        def surface_tension_model(p, t):
            return s_ref + p * 0

        def gas_mass_fraction_model(p, t):
            return 0 * p

        def water_mass_fraction_model(p, t):
            return 0 * p

        def oil_specific_heat_model(p, t):
            return cp_l_ref + p * 0

        def water_specific_heat_model(p, t):
            return cp_w_ref + p * 0

        def gas_specific_heat_model(p, t):
            return cp_g_ref + p * 0

        def oil_specific_enthalpy_model(p, t):
            return cp_l_ref * t + p / rho_l_ref

        def water_specific_enthalpy_model(p, t):
            return cp_w_ref * t + p / rho_w_ref

        def gas_specific_enthalpy_model(p, t):
            h_lg = 2.260e6
            return cp_g_ref * t + h_lg + h_l_ref

        def oil_thermal_conductivity_model(p, t):
            return k_l_ref + p * 0

        def water_thermal_conductivity_model(p, t):
            return k_w_ref + p * 0

        def gas_thermal_conductivity_model(p, t):
            return k_g_ref + p * 0

        def gas_water_surface_tension_model(p, t):
            return s_gw_ref + p * 0

        def oil_water_surface_tension_model(p, t):
            return s_lw_ref + p * 0

        pressure_values = np.linspace(0.5, 1e10, 4)  # Pa (1e-5 to 1e5 in bar)
        temperature_values = np.linspace(250, 500, 30)  # K

        gas_density_model = (
            ideal_gas_density_model if ideal_gas else constant_gas_density_model
        )

        t, p = np.meshgrid(temperature_values, pressure_values)

        data = [
            gas_density_model(p, t).flatten(),
            gas_density_derivative_respect_pressure(p, t).flatten(),
            gas_density_derivative_respect_temperature(p, t).flatten(),
            constant_density_model(p, t).flatten(),
            oil_density_derivative_respect_pressure(p, t).flatten(),
            oil_density_derivative_respect_temperature(p, t).flatten(),
            gas_viscosity_model(p, t).flatten(),
            oil_viscosity_model(p, t).flatten(),
            surface_tension_model(p, t).flatten(),
            gas_mass_fraction_model(p, t).flatten(),
            gas_specific_heat_model(p, t).flatten(),
            oil_specific_heat_model(p, t).flatten(),
            gas_specific_enthalpy_model(p, t).flatten(),
            oil_specific_enthalpy_model(p, t).flatten(),
            gas_thermal_conductivity_model(p, t).flatten(),
            oil_thermal_conductivity_model(p, t).flatten(),
        ]

        names = [
            "gas density",
            "gas density derivative pressure",
            "gas density derivative temperature",
            "oil density",
            "oil density derivative pressure",
            "oil density derivative temperature",
            "gas viscosity",
            "oil viscosity",
            "gas-oil surface tension",
            "gas mass fraction",
            "gas specific heat",
            "oil specific heat",
            "gas specific enthalpy",
            "oil specific enthalpy",
            "gas thermal conductivity",
            "oil thermal conductivity",
        ]

        if has_water:
            data += [
                water_constant_density_model(p, t).flatten(),
                water_density_derivative_respect_pressure(p, t).flatten(),
                water_density_derivative_respect_temperature(p, t).flatten(),
                water_viscosity_model(p, t).flatten(),
                water_mass_fraction_model(p, t).flatten(),
                water_specific_heat_model(p, t).flatten(),
                water_specific_enthalpy_model(p, t).flatten(),
                water_thermal_conductivity_model(p, t).flatten(),
                gas_water_surface_tension_model(p, t).flatten(),
                oil_water_surface_tension_model(p, t).flatten(),
            ]

            names += [
                "water density",
                "water density derivative pressure",
                "water density derivative temperature",
                "water viscosity",
                "water mass fraction",
                "water specific heat",
                "water specific enthalpy",
                "water thermal conductivity",
                "gas_water_surface_tension",
                "oil_water_surface_tension",
            ]

        return PvtModelTableParametersDescription(
            pressure_values=pressure_values,
            temperature_values=temperature_values,
            table_variables=data,
            variable_names=names,
            pressure_std=Scalar(1e5, "Pa"),
            temperature_std=Scalar(15, "degC"),
            gas_density_std=Scalar(rho_g_ref, "kg/m3"),
            oil_density_std=Scalar(rho_l_ref, "kg/m3"),
            water_density_std=Scalar(rho_w_ref, "kg/m3"),
            gas_oil_ratio=Scalar(0, "sm3/sm3"),
            gas_liquid_ratio=Scalar(0, "sm3/sm3"),
            water_cut=Scalar(0, "-"),
            total_water_fraction=Scalar(0, "-"),
            number_of_phases=3 if has_water else 2,
        )

    @staticmethod
    def create_empty():
        """
        Creates a dummy (empty) PVT Table parameters with no valid data.
        """
        return PvtModelTableParametersDescription(
            pressure_values=np.array([0.0]),
            temperature_values=np.array([0.0]),
            table_variables=[],
            variable_names=[],
            number_of_phases=-1,
        )

    def __eq__(self, other):
        """
        Need to re-implement the equality operator because ndarrays don't support equality, so the attr's generated
        __eq__ function does not work.
        """
        if type(self) is not type(other):
            return False

        if len(self.table_variables) != len(other.table_variables):
            return False

        for array1, array2 in zip(self.table_variables, other.table_variables):
            if not np.array_equal(array1, array2):
                return False

        return (
            (self.pressure_values == other.pressure_values).all()
            and (self.temperature_values == other.temperature_values).all()
            and self.variable_names == other.variable_names
            and self.pressure_std == other.pressure_std
            and self.temperature_std == other.temperature_std
            and self.number_of_phases == other.number_of_phases
        )


@attr.s(slots=True)
class PvtModelsDescription:
    """
    Holds a PVT which is used by the simulator to obtain fluid characteristics, such as density and viscosity,
    given a certain pressure and temperature.

    This class is a holder for the different ways the user can enter PVT information in the application.

    :ivar correlations:
        Standard black-oil correlations found in the literature. The user can tune the parameters used by the correlations.

    :ivar compositions:
        Molar fluid compositions with molecular weights and densities for each component.
        It be light components and/or heavy fractions to be lumped into pseudo-components.

    :ivar tables:
        Load a complete PVT table obtained (usually) from lab results and generated by various software.
        Currently the user can import the table directly from a `.tab` file or a `.alfatable` file.

        The table parameter must be filled with a dictionary where the keys informs the name of the PVT and
        the values informs Path to a file with the Pvt model.

            - The value which holds the Path can be either relative or absolute.
            - The name of the pvt model from the Path can contains a 'pipe' character in order to select one of
              the multiples PVT tables in the same .tab file.

            .. rubric:: Example

            Absolute Path, using MyPvtModel

            >>> Path("/home/user/my_file.tab|MyPvtModel")

            Relative Path, using MyPvtModel

            >>> Path("./my_file.tab|MyPvtModel")

    :ivar table_parameters:
        *INTERNAL USE ONLY*

        This attribute is populated when exporting a Study to a CaseDescription, and it holds a model representation
        of a PVT originated from a (.tab / .alfatable) file.

        Their usage is directly related to the export of a CaseDescription to a `.alfacase`/`.alfatable` file,
        where the original PVT file cannot be guaranteed to exist therefore the only reproducible way to recreate
        the PVT is trough the PvtModelTableParametersDescription.


    .. include:: /alfacase_definitions/PvtModelsDescription.txt

    .. rubric:: Examples

    .. tab:: CaseDescription

        .. code-block:: python

            PvtModelsDescription(
                default_model="PVT1",
                tables={
                    'PVT1': Path('./my_tab_file.tab')
                },
            )

    .. tab:: Schema

        .. code-block:: yaml

            pvt_models:
                default_model: PVT1
                tables:
                    PVT1: ./my_tab_file.tab

    """

    default_model: Optional[str] = attr.ib(
        default=None, validator=optional(instance_of(str))
    )

    tables: Dict[str, Union[str, Path]] = attr.ib(
        default=attr.Factory(dict), validator=dict_of((str, Path))
    )
    correlations = attrib_dict_of(PvtModelCorrelationDescription)
    compositional = attrib_dict_of(PvtModelCompositionalDescription)
    combined = attrib_dict_of(PvtModelCombinedDescription)
    table_parameters = attrib_dict_of(PvtModelTableParametersDescription)

    @staticmethod
    def get_pvt_file_and_model_name(
        value: Union[str, Path]
    ) -> Tuple[Path, Optional[str]]:
        """
        Parse the value provided from the user to get the path for the pvt file and if defined, the pvt model.
        """
        parts = str(value).split("|")
        model_name = None if len(parts) == 1 else parts[1].strip()
        return Path(parts[0].strip()), model_name


@attr.s()
class TracerModelConstantCoefficientsDescription:
    """
    .. include:: /alfacase_definitions/TracerModelConstantCoefficientsDescription.txt

    .. include:: /alfacase_definitions/list_of_unit_for_mass_fraction.txt
    """

    partition_coefficients: Dict[str, Scalar] = attr.ib(
        default=attr.Factory(dict), validator=dict_of(Scalar)
    )


@attr.s()
class TracersDescription:
    """
    .. include:: /alfacase_definitions/TracersDescription.txt
    """

    constant_coefficients: Dict[
        str, TracerModelConstantCoefficientsDescription
    ] = attr.ib(
        default=attr.Factory(dict),
        validator=dict_of(TracerModelConstantCoefficientsDescription),
    )


@attr.s()
class PhysicsDescription:
    """
    .. include:: /alfacase_definitions/PhysicsDescription.txt
    """

    hydrodynamic_model = attrib_enum(default=constants.HydrodynamicModelType.FourFields)
    simulation_regime = attrib_enum(default=constants.SimulationRegimeType.Transient)
    energy_model = attrib_enum(default=constants.EnergyModel.NoModel)
    solids_model = attrib_enum(default=constants.SolidsModelType.NoModel)
    solids_model_plugin_id: str = attr.ib(default="", validator=instance_of(str))
    initial_condition_strategy = attrib_enum(
        default=constants.InitialConditionStrategyType.Constant
    )
    restart_filepath: Optional[Path] = attr.ib(
        default=None, validator=optional(instance_of(Path))
    )
    keep_former_results: bool = attr.ib(default=False, validator=instance_of(bool))
    emulsion_model_enabled: bool = attr.ib(default=True, validator=instance_of(bool))
    emulsion_relative_viscosity_model = attrib_enum(
        default=constants.EmulsionRelativeViscosityModelType.ModelDefault
    )
<<<<<<< HEAD
    emulsion_pal_rhodes_phi_rel_100 = attrib_scalar(default=Scalar("dimensionless", 0.765, "-"))
    emulsion_woelflin_a = attrib_scalar(default=Scalar("dimensionless", 4.2, "-"))
    emulsion_woelflin_b = attrib_scalar(default=Scalar("dimensionless", 2.5, "-"))
    emulsion_table_based_rel_visc_curve = attrib_curve(
        default=Curve(Array("volume per volume", [0.], "m3/m3"), Array("dimensionless", [1.], "-"))
    )
=======

    emulsion_relative_viscosity_tuning_factor = attrib_curve(
        default=Curve(
            image=Array("dimensionless", [1.0], "-"),  # tuning factor
            domain=Array("volume per volume", [0.0], "m3/m3"),  # water-cut
        )
    )

>>>>>>> 2a103840
    emulsion_droplet_size_model = attrib_enum(
        default=constants.EmulsionDropletSizeModelType.ModelDefault
    )
    emulsion_inversion_point_model = attrib_enum(
        default=constants.EmulsionInversionPointModelType.ModelDefault
    )
    emulsion_inversion_water_cut = attrib_scalar(
        default=Scalar("volume per volume", 0.4, "m3/m3")
    )
    emulsion_model_plugin_id: str = attr.ib(default="", validator=instance_of(str))

    flash_model = attrib_enum(default=constants.FlashModel.HydrocarbonAndWater)
    correlations_package = attrib_enum(
        default=constants.CorrelationPackageType.Classical
    )

    @emulsion_inversion_water_cut.validator
    def _validate_inversion_point_water_cut(self, attribute, value):
        assert (
            isinstance(value, Scalar)
            and value.GetCategory() == "volume per volume"
            and 0.0 <= value.GetValue("m3/m3") <= 1.0
        ), "Invalid inversion point water-cut"

    @emulsion_relative_viscosity_tuning_factor.validator
    def _validate_emulsion_relative_viscosity_tuning_factor(self, attribute, value):
        assert isinstance(value, Curve), "Invalid tuning factor curve"
        domain = value.GetDomain()
        assert domain.GetCategory() == "volume per volume", "Invalid water-cut category"
        domain_values = np.asarray(domain.GetValues("m3/m3"))
        assert (
            np.min(domain_values) >= 0.0 and np.max(domain_values) <= 1.0
        ), "Invlid water-cut values"
        image = value.GetImage()
        assert (
            image.GetCategory() == "dimensionless"
            and np.min(image.GetValues("-")) >= 1.0e-5
        ), "Tuning factor cannot be lower than 1e-5"


@attr.s()
class TimeOptionsDescription:
    """
    .. include:: /alfacase_definitions/TimeOptionsDescription.txt

    .. include:: /alfacase_definitions/list_of_unit_for_time.txt
    """

    stop_on_steady_state: bool = attr.ib(default=False, validator=instance_of(bool))
    automatic_restart_autosave_frequency: bool = attr.ib(
        default=True, validator=instance_of(bool)
    )
    initial_time = attrib_scalar(default=Scalar("time", 0.0, "s"))
    final_time = attrib_scalar(default=Scalar("time", 10.0, "s"))
    initial_timestep = attrib_scalar(default=Scalar("time", 1e-4, "s"))
    minimum_timestep = attrib_scalar(default=Scalar("time", 1e-12, "s"))
    maximum_timestep = attrib_scalar(default=Scalar("time", 0.1, "s"))
    restart_autosave_frequency = attrib_scalar(default=Scalar("time", 1, "h"))
    minimum_time_for_steady_state_stop = attrib_scalar(default=Scalar("time", 0.0, "s"))


@attr.s()
class NumericalOptionsDescription:
    """
    .. include:: /alfacase_definitions/NumericalOptionsDescription.txt
    """

    nonlinear_solver_type = attrib_enum(
        default=constants.NonlinearSolverType.AlfasimQuasiNewton
    )
    tolerance: float = attr.ib(default=1e-4, converter=float)
    maximum_iterations: int = attr.ib(default=5, converter=int)
    maximum_timestep_change_factor: float = attr.ib(default=2, converter=float)
    maximum_cfl_value: float = attr.ib(default=1.0, converter=float)
    relaxed_tolerance: float = attr.ib(default=0.0, converter=float)
    divergence_tolerance: float = attr.ib(default=-1.0, converter=float)
    friction_factor_evaluation_strategy = attrib_enum(
        default=constants.EvaluationStrategyType.TimeExplicit
    )
    simulation_mode = attrib_enum(default=constants.SimulationModeType.Default)
    enable_solver_caching: bool = attr.ib(default=True)
    caching_rtol: float = attr.ib(default=1e-2)
    caching_atol: float = attr.ib(default=1e-4)
    always_repeat_timestep: bool = attr.ib(default=False, validator=instance_of(bool))


@attr.s()
class CaseDescription:
    """
    .. include:: /alfacase_definitions/CaseDescription.txt
    """

    name: Optional[str] = attr.ib(default=None, validator=optional(instance_of(str)))
    physics = attrib_instance(PhysicsDescription)
    time_options = attrib_instance(TimeOptionsDescription)
    numerical_options = attrib_instance(NumericalOptionsDescription)
    plugins = attrib_instance_list(PluginDescription)
    ipr_models = attrib_instance(IPRModelsDescription)
    pvt_models = attrib_instance(PvtModelsDescription)
    tracers = attrib_instance(TracersDescription)
    outputs = attrib_instance(CaseOutputDescription)
    pipes = attrib_instance_list(PipeDescription)
    nodes = attrib_instance_list(NodeDescription)
    wells = attrib_instance_list(WellDescription)
    materials = attrib_instance_list(MaterialDescription)
    walls = attrib_instance_list(WallDescription)

    def _check_pvt_model_references(self, reset_invalid_reference: bool = False):
        """
        Check the consistence of the pvt_models, the following check are made:
        - The pvt files configured on case.pvt_models.tables must exist.
        - The property "default_model" must be a valid pvt_model defined on pvt_models
        - The property "pvt_model" that are defined can be None, if "default_model" is defined.
        - The property "pvt_model" from all elements that are defined must be a valid pvt_model
        - If default_model is None, all components that uses pvt_model must be defined.

        :param reset_invalid_reference:
            Set the element to None if a insistence is found instead of raising an exception.

        """
        from itertools import chain

        pvt_models_available = list(
            chain(
                self.pvt_models.tables.keys(),
                self.pvt_models.correlations.keys(),
                self.pvt_models.compositional.keys(),
                self.pvt_models.combined.keys(),
                self.pvt_models.table_parameters.keys(),
            )
        )
        if (
            self.pvt_models.default_model
            and self.pvt_models.default_model not in pvt_models_available
        ):
            if not reset_invalid_reference:
                raise InvalidReferenceError(
                    f"PVT model '{self.pvt_models.default_model}' select on 'default_model' is not declared on 'pvt_models', "
                    f"available pvt_models are: {', '.join(pvt_models_available)}"
                )
            self.pvt_models.default_model = None

        elements_without_pvt_model = []

        def _handle_invalid_reference(element, element_name, pvt_model_name):
            """
            Set the pvt_model from the element to None if reset_invalid_reference is activate, otherwise raise
            an exception informing the valid pvt_models.
            """
            invalid_pvt_model = (
                pvt_model_name and pvt_model_name not in pvt_models_available
            )
            pvt_model_needs_to_be_defined = not (
                self.pvt_models.default_model
                or pvt_model_name
                or reset_invalid_reference
            )
            # If model_default is not defined, and element doesnt have a pvt_model
            if pvt_model_needs_to_be_defined:
                elements_without_pvt_model.append(
                    element_name
                )  # Collect to raise at the end

            # If element has pvt_model assigned and it's not available
            elif invalid_pvt_model:
                if reset_invalid_reference:
                    element.pvt_model = None
                else:
                    raise InvalidReferenceError(
                        f"PVT model '{pvt_model_name}' selected on '{element_name}' is not declared on 'pvt_models', "
                        f"available pvt_models are: {', '.join(pvt_models_available)}"
                    )

        for element in chain(self.nodes, self.pipes, self.wells):
            _handle_invalid_reference(element, element.name, element.pvt_model)

            # Well has an annulus that also has a pvt_model but, doesn't have a name
            if isinstance(element, WellDescription):
                _handle_invalid_reference(
                    element.annulus,
                    f"Annulus from {element.name}",
                    element.annulus.pvt_model,
                )

        if elements_without_pvt_model:
            raise InvalidReferenceError(
                f"The following elements doesnt have a pvt_model assigned: {', '.join(elements_without_pvt_model)}.\n"
                f"Either assign a valid pvt_model on the element, or fill the default_model parameter."
            )

    def _check_pvt_model_files(self, reset_invalid_reference: bool = False):
        """
        Check the consistence of case.pvt_models.tables, the following check are made:
        - Ensure PVT files exist
        - Ensure that the PVT Model referred from inside the file exist

        :param bool reset_invalid_reference:
            Set the element to None if a insistence is found instead of raising an exception.
        """

        def _get_all_pvt_models_declared_on_file(file_path: Path) -> Set[str]:
            """
            Read the pvt model file and return a tuple with all PVT Models declared on it
            """
            import csv
            import re

            all_pvt_models_declared = set()
            reader = csv.reader(file_path.read_text().splitlines(), delimiter=",")
            for line in reader:
                all_line_content = ",".join(line)
                if "PVTTABLE LABEL" in all_line_content:
                    matches = re.findall(r"LABEL\s+=\s+([^,]+)", all_line_content)
                    all_pvt_models_declared.add(
                        matches[0].replace('"', "").replace("'", "")
                    )

            return all_pvt_models_declared

        keys_from_pvt_tables_to_remove = []
        for key, value in self.pvt_models.tables.items():
            pvt_file, model_name = PvtModelsDescription.get_pvt_file_and_model_name(
                value
            )

            # Check if PVT files from case.pvt_models.tables exist
            if not Path(pvt_file).is_file():
                if not reset_invalid_reference:
                    raise InvalidReferenceError(
                        f"Error on '{key}', '{pvt_file}' is not a valid file"
                    )

                keys_from_pvt_tables_to_remove.append(key)
                continue

            # Check if user select PVT model is inside the file.
            if model_name:
                pvt_models_available_on_file = _get_all_pvt_models_declared_on_file(
                    pvt_file
                )
                if model_name not in pvt_models_available_on_file:
                    if not reset_invalid_reference:
                        raise InvalidReferenceError(
                            f"'{model_name}' could not be found on '{pvt_file.name}', available models are: '{', '.join(sorted(pvt_models_available_on_file))}'"
                        )
                    keys_from_pvt_tables_to_remove.append(key)

        for key in keys_from_pvt_tables_to_remove:
            del self.pvt_models.tables[key]

    def _check_restart_file(self):
        restart_file = self.physics.restart_filepath
        if restart_file and not Path(restart_file).is_file():
            raise InvalidReferenceError(
                f"Restart file '{restart_file}' is not a valid file"
            )

    def _check_fluid_references(self, *, reset_invalid_reference: bool = False):
        """
        Checks if all referenced fluids have a definition in at least one of the PVTs

        :param bool reset_invalid_reference:
            If True, sets the element to None if an inconsistency is found instead of raising an exception.
        """
        from itertools import chain

        elements_with_invalid_fluid = []
        fluids_available = set(
            fluid
            for compositional_model in self.pvt_models.compositional.values()
            for fluid in compositional_model.fluids.keys()
        )

        def _handle_invalid_fluid(element, element_name):
            if element.fluid and element.fluid not in fluids_available:
                if reset_invalid_reference:
                    element.fluid = None
                else:
                    elements_with_invalid_fluid.append(f"'{element_name}'")

        for node in self.nodes:
            _handle_invalid_fluid(node.pressure_properties, node.name)
            _handle_invalid_fluid(node.mass_source_properties, node.name)
            _handle_invalid_fluid(node.internal_properties, node.name)

        for pipe in self.pipes:
            _handle_invalid_fluid(pipe.initial_conditions, pipe.name)
            for name, equip in chain(
                pipe.equipment.mass_sources.items(),
                pipe.equipment.reservoir_inflows.items(),
            ):
                _handle_invalid_fluid(equip, f"{name} from {pipe.name}")

        for well in self.wells:
            _handle_invalid_fluid(well.initial_conditions, well.name)
            _handle_invalid_fluid(
                well.annulus.initial_conditions,
                f"Annulus from {well.name}",
            )

        if elements_with_invalid_fluid:
            raise InvalidReferenceError(
                f"The following elements have an invalid fluid assigned: {', '.join(sorted(elements_with_invalid_fluid))}.\n"
            )

    def ensure_valid_references(self):
        """
        Ensure that all attributes that uses references has consistent values, otherwise an exception is raised.
        # TODO: ASIM-3635: Add Check for source and target parameters of PipeDescription
        # TODO: ASIM-3635: Add Check for stagnant_fluid parameters of WellDescription
        # TODO: ASIM-3635: Add Check for top_node parameter of AnnulusDescription
        """
        self._check_pvt_model_files()
        self._check_pvt_model_references()
        self._check_restart_file()
        self._check_fluid_references()
        self.ensure_unique_names()

    def reset_invalid_references(self):
        """
        Reset all attributes that uses references to None if the reference is invalid.
        """
        self._check_pvt_model_files(reset_invalid_reference=True)
        self._check_pvt_model_references(reset_invalid_reference=True)
        self._check_fluid_references(reset_invalid_reference=True)

    def ensure_unique_names(self):
        """
        Ensure that elements that can be referenced by name have a unique name,
        raising `InvalidReferenceError` if some elements have the same name .
        """
        import collections
        from collections import Counter

        duplicate_names = collections.defaultdict(list)

        def get_duplicate_keys(counter):
            return [key for key, value in counter.items() if value > 1]

        all_node_names = [i.name for i in self.nodes]
        all_pipes_names = [i.name for i in self.pipes]
        all_wells_names = [i.name for i in self.wells]
        all_walls_names = [i.name for i in self.walls]
        all_material_names = [i.name for i in self.materials]
        all_pvt_names = list(self.pvt_models.tables.keys())
        all_pvt_names += list(self.pvt_models.correlations.keys())
        all_pvt_names += list(self.pvt_models.compositional.keys())
        all_pvt_names += list(self.pvt_models.combined.keys())

        pvt_models_with_fluids = chain(
            self.pvt_models.compositional.values(),
            self.pvt_models.combined.values(),
        )
        all_fluids = [
            fluid
            for pvt_model in pvt_models_with_fluids
            for fluid in pvt_model.fluids.keys()
        ]

        duplicate_names["Nodes"] = get_duplicate_keys(Counter(all_node_names))
        duplicate_names["Pipes"] = get_duplicate_keys(Counter(all_pipes_names))
        duplicate_names["Wells"] = get_duplicate_keys(Counter(all_wells_names))
        duplicate_names["Walls"] = get_duplicate_keys(Counter(all_walls_names))
        duplicate_names["Materials"] = get_duplicate_keys(Counter(all_material_names))
        duplicate_names["PVT"] = get_duplicate_keys(Counter(all_pvt_names))
        duplicate_names["Fluids"] = get_duplicate_keys(Counter(all_fluids))

        def get_error_msg():
            output = []
            for key, value in sorted(duplicate_names.items()):
                if value:
                    output.append(f"{key}:")
                    formatted_names = "\n    - ".join(name for name in value)
                    output.append(f"    - {formatted_names}")
            return "\n".join(output)

        if any(value for key, value in duplicate_names.items()):
            raise InvalidReferenceError(
                f"Elements that can be referenced must have a unique name, found multiples definitions of the following items:\n"
                f"{get_error_msg()}"
            )

        # Check unique name between elements
        duplicate_names["Nodes and Wells"] = get_duplicate_keys(
            Counter(all_wells_names + all_node_names)
        )
        duplicate_names["Pipes and Wells"] = get_duplicate_keys(
            Counter(all_wells_names + all_pipes_names)
        )

        if any(value for key, value in duplicate_names.items()):
            raise InvalidReferenceError(
                f"Some different type of elements needs to have unique name between them, found duplicated names for the following items:\n"
                f"{get_error_msg()}"
            )<|MERGE_RESOLUTION|>--- conflicted
+++ resolved
@@ -2645,14 +2645,15 @@
     emulsion_relative_viscosity_model = attrib_enum(
         default=constants.EmulsionRelativeViscosityModelType.ModelDefault
     )
-<<<<<<< HEAD
     emulsion_pal_rhodes_phi_rel_100 = attrib_scalar(default=Scalar("dimensionless", 0.765, "-"))
     emulsion_woelflin_a = attrib_scalar(default=Scalar("dimensionless", 4.2, "-"))
     emulsion_woelflin_b = attrib_scalar(default=Scalar("dimensionless", 2.5, "-"))
     emulsion_table_based_rel_visc_curve = attrib_curve(
-        default=Curve(Array("volume per volume", [0.], "m3/m3"), Array("dimensionless", [1.], "-"))
-    )
-=======
+        default=Curve(
+            image=Array("dimensionless", [1.0], "-"),
+            domain=Array("volume per volume", [0.0], "m3/m3"),
+        )
+    )
 
     emulsion_relative_viscosity_tuning_factor = attrib_curve(
         default=Curve(
@@ -2661,7 +2662,6 @@
         )
     )
 
->>>>>>> 2a103840
     emulsion_droplet_size_model = attrib_enum(
         default=constants.EmulsionDropletSizeModelType.ModelDefault
     )
