from __future__ import annotations

from pathlib import Path
from typing import Any
from typing import Callable
from typing import Dict
from typing import Sequence
from typing import Tuple
from typing import Union

import attr
import numpy as np
from attr import define
from barril.curve.curve import Curve
from barril.units import Array
from barril.units import Scalar
from typing_extensions import Self

from alfasim_sdk.result_reader.aggregator import ALFASimResultMetadata
from alfasim_sdk.result_reader.aggregator import GlobalSensitivityAnalysisMetadata
from alfasim_sdk.result_reader.aggregator import GSAOutputKey
from alfasim_sdk.result_reader.aggregator import HistoricDataCurveMetadata
from alfasim_sdk.result_reader.aggregator import HistoryMatchingMetadata
from alfasim_sdk.result_reader.aggregator import HMOutputKey
from alfasim_sdk.result_reader.aggregator import (
    read_global_sensitivity_analysis_meta_data,
)
from alfasim_sdk.result_reader.aggregator import read_global_sensitivity_coefficients
from alfasim_sdk.result_reader.aggregator import (
    read_history_matching_historic_data_curves,
)
from alfasim_sdk.result_reader.aggregator import read_history_matching_metadata
from alfasim_sdk.result_reader.aggregator import read_history_matching_result
from alfasim_sdk.result_reader.aggregator import read_metadata
from alfasim_sdk.result_reader.aggregator import read_profiles_data
from alfasim_sdk.result_reader.aggregator import read_profiles_domain_data
from alfasim_sdk.result_reader.aggregator import read_time_sets
from alfasim_sdk.result_reader.aggregator import read_trends_data
from alfasim_sdk.result_reader.aggregator import (
    read_uncertainty_propagation_analyses_meta_data,
)
from alfasim_sdk.result_reader.aggregator import read_uncertainty_propagation_results
from alfasim_sdk.result_reader.aggregator import read_uq_time_set
from alfasim_sdk.result_reader.aggregator import UncertaintyPropagationAnalysesMetaData
from alfasim_sdk.result_reader.aggregator import UPOutputKey
from alfasim_sdk.result_reader.aggregator import UPResult
from alfasim_sdk.result_reader.aggregator_constants import (
    GLOBAL_SENSITIVITY_ANALYSIS_GROUP_NAME,
)
from alfasim_sdk.result_reader.aggregator_constants import RESULTS_FOLDER_NAME
from alfasim_sdk.result_reader.aggregator_constants import (
    UNCERTAINTY_PROPAGATION_GROUP_NAME,
)


@define(frozen=True)
class ProfileMetadata:
    property_name: str
    element_name: str
    timesteps_count: int

    def __str__(self):
        return f"{self.property_name}@{self.element_name}(timesteps={self.timesteps_count})"


@define(frozen=True)
class PositionalTrendMetadata:
    property_name: str
    element_name: str
    position: Scalar

    def __str__(self):
        return (
            f"{self.property_name}@{self.element_name}({self.position.GetFormatted()})"
        )


@define(frozen=True)
class OverallTrendMetadata:
    property_name: str
    element_name: str

    def __str__(self):
        return f"{self.property_name}@{self.element_name}"


@define(frozen=True)
class GlobalTrendMetadata:
    property_name: str

    def __str__(self):
        return self.property_name


class Results:
    """
    Allows reading trend and profile curves from alfasim simulation results
    using network element names instead internal alfasim ids.
    """

    def __init__(self, alfacase_data_folder: Path):
        self._data_folder = alfacase_data_folder
        self._position_margin = 0.01
        self._metadata: ALFASimResultMetadata = None

    @property
    def data_folder(self) -> Path:
        """
        The data folder used to run the simulation.
        """
        return self._data_folder

    @property
    def results_folder(self) -> Path:
        return self._data_folder / RESULTS_FOLDER_NAME

    @property
    def metadata(self) -> ALFASimResultMetadata:
        # Lazy load the metadata object.
        if self._metadata is None:
            self._metadata = read_metadata(self.results_folder)

        return self._metadata

    @property
    def status(self) -> Path:
        return self.data_folder / "status/status.json"

    @property
    def log(self) -> Path:
        return self.data_folder / "log.txt"

    @property
    def log_calc(self) -> Path:
        return self.data_folder / "log_calc.txt"

    def _read_trend(self, trend_key: str) -> Curve:
        """
        Create a trend curve from the results.
        """
        metadata = self.metadata
        trend_metadata = metadata.trends[trend_key]
        time_set_key = ("trend_id", trend_metadata["time_set_key"])
        time_sets = read_time_sets(metadata, [time_set_key])
        time_set = time_sets[time_set_key]

        trend_data = read_trends_data(metadata, [trend_key])
        data = trend_data[trend_key]

        return Curve(
            image=Array(
                values=data,
                unit=trend_metadata["unit"],
                category=trend_metadata["category"],
            ),
            domain=Array(values=time_set, unit="s", category="time"),
        )

    def _read_profile(self, profile_key: str, index: int) -> Curve:
        """
        Create a profile curve from the results.
        """
        metadata = self.metadata
        profile_metadata = metadata.profiles[profile_key]
        domains = read_profiles_domain_data(metadata, [profile_key], index)
        domain = domains[profile_key]

        images = read_profiles_data(metadata, [profile_key], index)
        image = images[profile_key]

        return Curve(
            image=Array(
                values=image,
                unit=profile_metadata["unit"],
                category=profile_metadata["category"],
            ),
            domain=Array(
                values=domain, unit=profile_metadata["domain_unit"], category="length"
            ),
        )

    def get_positional_trend_curve(
        self,
        property_name: str,
        element_name: str,
        position: Union[Scalar, Tuple[float, str]],
    ) -> Curve:
        """
        Return a positional trend.
        """
        if not isinstance(position, Scalar):
            value, unit = position
            position = Scalar(value, unit)

        metadata = self.metadata
        position_m: float = position.GetValue("m")
        for trend_key, trend_metadata in metadata.trends.items():
            if (
                (trend_metadata["property_id"] == property_name)
                and (trend_metadata["network_element_name"] == element_name)
                and ("position" in trend_metadata)
            ):
                md_pos: float = trend_metadata["position"]
                if abs(position_m - md_pos) < self._position_margin:
                    return self._read_trend(trend_key)

        msg = [
            f"Can not locate '{property_name}' trend for element '{element_name}' at position '{position_m}'.\nFound positional trends:",
            *map(str, self.list_positional_trends()),
        ]
        raise RuntimeError("\n- ".join(msg))

    def get_overall_trend_curve(self, property_name: str, element_name: str) -> Curve:
        """
        Return an overall trend.
        """
        metadata = self.metadata
        for trend_key, trend_metadata in metadata.trends.items():
            if (
                (trend_metadata["property_id"] == property_name)
                and (trend_metadata["network_element_name"] == element_name)
                and ("position" not in trend_metadata)
            ):
                return self._read_trend(trend_key)

        msg = [
            f"Can not locate overall '{property_name}' trend for element '{element_name}'.\nFound overall trends:",
            *map(str, self.list_overall_trends()),
        ]
        raise RuntimeError("\n- ".join(msg))

    def get_global_trend_curve(self, property_name: str) -> Curve:
        """
        Return a global trend.
        """
        metadata = self.metadata
        for trend_key, trend_metadata in metadata.trends.items():
            if (trend_metadata["property_id"] == property_name) and (
                trend_metadata["network_element_name"] is None
            ):
                return self._read_trend(trend_key)

        msg = [
            f"Can not locate '{property_name}' global trend.\nFound global trends:",
            *map(str, self.list_global_trends()),
        ]
        raise RuntimeError("\n- ".join(msg))

    def list_positional_trends(self) -> Sequence[PositionalTrendMetadata]:
        """
        List the collected positional trends.
        """
        metadata = self.metadata
        return [
            PositionalTrendMetadata(
                trend_metadata["property_id"],
                trend_metadata["network_element_name"],
                Scalar(trend_metadata["position"], "m"),
            )
            for trend_metadata in metadata.trends.values()
            if "position" in trend_metadata
        ]

    def list_overall_trends(self) -> Sequence[OverallTrendMetadata]:
        """
        List the collected overall trends.
        """
        metadata = self.metadata
        return [
            OverallTrendMetadata(
                trend_metadata["property_id"],
                trend_metadata["network_element_name"],
            )
            for trend_metadata in metadata.trends.values()
            if (
                (trend_metadata["network_element_name"] is not None)
                and ("position" not in trend_metadata)
            )
        ]

    def list_global_trends(self) -> Sequence[GlobalTrendMetadata]:
        """
        List the collected global trends.
        """
        metadata = self.metadata
        return [
            GlobalTrendMetadata(trend_metadata["property_id"])
            for trend_metadata in metadata.trends.values()
            if (trend_metadata["network_element_name"] is None)
        ]

    def get_profile_curve(
        self, property_name: str, element_name: str, index: int
    ) -> Curve:
        """
        Return a profile curve at a given time step index.
        """
        metadata = self.metadata
        for profile_key, profile_metadata in metadata.profiles.items():
            if (profile_metadata["property_id"] == property_name) and (
                profile_metadata["network_element_name"] == element_name
            ):
                return self._read_profile(profile_key, index)

        msg = [
            f"Can not locate '{property_name}' profile for element '{element_name}'.\nFound profiles:",
            *map(str, self.list_profiles()),
        ]
        raise RuntimeError("\n- ".join(msg))

    def list_profiles(self) -> Sequence[ProfileMetadata]:
        """
        List the collected profiles (and how many timesteps are present).
        """
        metadata = self.metadata

        def get_profile_metadata(meta: Dict) -> ProfileMetadata:
            # This is not a simple string formatting because we need to
            # calculate the time set size.
            time_set_info = metadata.time_set_info["profiles"]
            time_set_key = meta["time_set_key"]
            time_set_size = sum(time_set_info[base_ts].size for base_ts in time_set_key)
            return ProfileMetadata(
                meta["property_id"],
                meta["network_element_name"],
                time_set_size,
            )

        return [
            get_profile_metadata(profile_metadata)
            for profile_metadata in metadata.profiles.values()
        ]


def _non_empty_dict_validator(values_type: type) -> Callable:
    def validator(inst: Any, attribute: attr.Attribute, value: Any) -> None:
        attr.validators.min_len(1)(inst, attribute, value)
        attr.validators.instance_of(dict)(inst, attribute, value)
        assert isinstance(value, dict)

        some_dict_value = list(value.values())[0]
        if not isinstance(some_dict_value, values_type):
            raise ValueError(
                f"values of dict attribute `{attribute.name}` should be of type {values_type},"
                f" received: {type(some_dict_value)}"
            )

    return validator


def _non_empty_attr_validator(attr_name: str) -> Callable:
    def validator(inst: Any, attribute: attr.Attribute, value: Any) -> None:
        attr.validators.min_len(1)(inst, attribute, getattr(value, attr_name))

    return validator


@define(frozen=True, eq=False)
class GlobalSensitivityAnalysisResults:
    timeset: np.ndarray = attr.field(validator=attr.validators.min_len(1))
    coefficients: dict[GSAOutputKey, np.ndarray] = attr.field(
        validator=attr.validators.min_len(1)
    )
    metadata: GlobalSensitivityAnalysisMetadata = attr.field(
        validator=_non_empty_attr_validator("items")
    )

    @classmethod
    def from_directory(cls, result_dir: Path) -> Self | None:
        metadata = read_global_sensitivity_analysis_meta_data(result_dir)
        if metadata is None:
            return None

        return cls(
            timeset=read_uq_time_set(
                result_dir, GLOBAL_SENSITIVITY_ANALYSIS_GROUP_NAME
            ),
            coefficients=read_global_sensitivity_coefficients(metadata),
            metadata=metadata,
        )

    def get_sensitivity_curve(
        self, property_name: str, element_name: str, parametric_var_id: str
    ) -> Curve:
        output_key = GSAOutputKey(
            property_name=property_name,
            element_name=element_name,
            parametric_var_id=parametric_var_id,
        )
        meta = self.metadata.items[output_key]
        coefficients = self.coefficients[output_key]
        image = Array(meta.category, values=coefficients, unit=meta.unit)
        domain = Array(self.timeset, "s")
        return Curve(image=image, domain=domain)

<<<<<<< HEAD
    def __eq__(self, other):
        if not isinstance(other, GlobalSensitivityAnalysisResults):
            return False
        def compare_coefficients(dict_a, dict_b):
            if dict_a.keys() != dict_b.keys():
                return False
            for key in dict_a.keys():
                if (dict_a[key] != dict_b[key]).any():
                    return False
            return True

        return (
            (self.timeset == other.timeset).all() and
            compare_coefficients(self.coefficients, other.coefficients) and
            self.metadata == other.metadata
        )
=======
    def __eq__(self, other: Any) -> bool:
        if not isinstance(other, GlobalSensitivityAnalysisResults):
            return False

        return (
            np.array_equal(self.timeset, other.timeset)
            and _all_dict_close(self.coefficients, other.coefficients)
            and self.metadata == other.metadata
        )


def _all_dict_close(a: dict[Any, np.ndarray], b: dict[Any, np.ndarray]) -> bool:
    if a.keys() != b.keys():
        return False
    return all(np.array_equal(a[key], b[key]) for key in a)

>>>>>>> 4b8ea145

@define(frozen=True)
class _BaseHistoryMatchingResults:
    historic_data_curves: dict[str, tuple[HistoricDataCurveMetadata, Curve]]
    metadata: HistoryMatchingMetadata = attr.field(
        validator=_non_empty_attr_validator("hm_items")
    )


@define(frozen=True)
class HistoryMatchingDeterministicResults(_BaseHistoryMatchingResults):
    deterministic_values: dict[HMOutputKey, float] = attr.field(
        validator=_non_empty_dict_validator(values_type=float)
    )

    @classmethod
    def from_directory(cls, result_dir: Path) -> Self | None:
        metadata = read_history_matching_metadata(result_dir)
        if metadata is None:
            return None

        return cls(
            deterministic_values=read_history_matching_result(
                metadata, "HM-deterministic"
            ),
            historic_data_curves=_read_curves_data(metadata),
            metadata=metadata,
        )


@define(frozen=True, eq=False)
class HistoryMatchingProbabilisticResults(_BaseHistoryMatchingResults):
    probabilistic_distributions: dict[HMOutputKey, np.ndarray] = attr.field(
        validator=_non_empty_dict_validator(values_type=np.ndarray)
    )

    @classmethod
    def from_directory(cls, result_dir: Path) -> Self | None:
        metadata = read_history_matching_metadata(result_dir)
        if metadata is None:
            return None

        return cls(
            probabilistic_distributions=read_history_matching_result(
                metadata, "HM-probabilistic"
            ),
            historic_data_curves=_read_curves_data(metadata),
            metadata=metadata,
        )

<<<<<<< HEAD
    def __eq__(self, other):
        if not isinstance(other, HistoryMatchingProbabilisticResults):
            return False
        def compare_probabilistic_distributions(dict_a, dict_b):
            if dict_a.keys() != dict_b.keys():
                return False
            for key in dict_a.keys():
                if (dict_a[key] != dict_b[key]).any():
                    return False
            return True

        return  (
            self.historic_data_curves == other.historic_data_curves and
            self.metadata == other.metadata and
            compare_probabilistic_distributions(self.probabilistic_distributions, other.probabilistic_distributions)
        )
=======
    def __eq__(self, other: Any) -> bool:
        if not isinstance(other, HistoryMatchingProbabilisticResults):
            return False

        return (
            _all_dict_close(
                self.probabilistic_distributions, other.probabilistic_distributions
            )
            and self.historic_data_curves == other.historic_data_curves
            and self.metadata == other.metadata
        )

>>>>>>> 4b8ea145

def _read_curves_data(
    metadata: HistoryMatchingMetadata,
) -> dict[str, tuple[HistoricDataCurveMetadata, Curve]]:
    raw_curves = read_history_matching_historic_data_curves(metadata)
    curves_info = metadata.historic_data_curve_infos or []
    curves_info_map = {info.curve_id: info for info in curves_info}

    result: dict[str, tuple[HistoricDataCurveMetadata, Curve]] = {}
    for curve_id, raw_curve in raw_curves.items():
        info = curves_info_map[curve_id]
        image = Array(info.image_category, raw_curve[0], info.image_unit)
        domain = Array("time", raw_curve[1], info.domain_unit)
        result[curve_id] = (info, Curve(image, domain))
    return result


@define(frozen=True, eq=False)
class UncertaintyPropagationResults:
    timeset: np.ndarray = attr.field(validator=attr.validators.min_len(1))
    results: dict[UPOutputKey, UPResult] = attr.field(
        validator=_non_empty_dict_validator(UPResult)
    )
    metadata: UncertaintyPropagationAnalysesMetaData = attr.field(
        validator=_non_empty_attr_validator("items")
    )

    @classmethod
    def from_directory(cls, result_dir: Path) -> Self | None:
        metadata = read_uncertainty_propagation_analyses_meta_data(result_dir)
        if metadata is None:
            return None

        return cls(
            timeset=read_uq_time_set(result_dir, UNCERTAINTY_PROPAGATION_GROUP_NAME),
            results=read_uncertainty_propagation_results(metadata),
            metadata=metadata,
        )

<<<<<<< HEAD
    def __eq__(self, other):
        if not isinstance(other, UncertaintyPropagationResults):
            return False
        return (
            (self.timeset == other.timeset).all() and
            self.metadata == other.metadata
=======
    def __eq__(self, other: Any) -> bool:
        if not isinstance(other, UncertaintyPropagationResults):
            return False

        return (
            np.array_equal(self.timeset, other.timeset)
            and self.results == other.results
            and self.metadata == other.metadata
>>>>>>> 4b8ea145
        )<|MERGE_RESOLUTION|>--- conflicted
+++ resolved
@@ -393,24 +393,6 @@
         domain = Array(self.timeset, "s")
         return Curve(image=image, domain=domain)
 
-<<<<<<< HEAD
-    def __eq__(self, other):
-        if not isinstance(other, GlobalSensitivityAnalysisResults):
-            return False
-        def compare_coefficients(dict_a, dict_b):
-            if dict_a.keys() != dict_b.keys():
-                return False
-            for key in dict_a.keys():
-                if (dict_a[key] != dict_b[key]).any():
-                    return False
-            return True
-
-        return (
-            (self.timeset == other.timeset).all() and
-            compare_coefficients(self.coefficients, other.coefficients) and
-            self.metadata == other.metadata
-        )
-=======
     def __eq__(self, other: Any) -> bool:
         if not isinstance(other, GlobalSensitivityAnalysisResults):
             return False
@@ -427,7 +409,6 @@
         return False
     return all(np.array_equal(a[key], b[key]) for key in a)
 
->>>>>>> 4b8ea145
 
 @define(frozen=True)
 class _BaseHistoryMatchingResults:
@@ -478,24 +459,6 @@
             metadata=metadata,
         )
 
-<<<<<<< HEAD
-    def __eq__(self, other):
-        if not isinstance(other, HistoryMatchingProbabilisticResults):
-            return False
-        def compare_probabilistic_distributions(dict_a, dict_b):
-            if dict_a.keys() != dict_b.keys():
-                return False
-            for key in dict_a.keys():
-                if (dict_a[key] != dict_b[key]).any():
-                    return False
-            return True
-
-        return  (
-            self.historic_data_curves == other.historic_data_curves and
-            self.metadata == other.metadata and
-            compare_probabilistic_distributions(self.probabilistic_distributions, other.probabilistic_distributions)
-        )
-=======
     def __eq__(self, other: Any) -> bool:
         if not isinstance(other, HistoryMatchingProbabilisticResults):
             return False
@@ -508,7 +471,6 @@
             and self.metadata == other.metadata
         )
 
->>>>>>> 4b8ea145
 
 def _read_curves_data(
     metadata: HistoryMatchingMetadata,
@@ -548,14 +510,6 @@
             metadata=metadata,
         )
 
-<<<<<<< HEAD
-    def __eq__(self, other):
-        if not isinstance(other, UncertaintyPropagationResults):
-            return False
-        return (
-            (self.timeset == other.timeset).all() and
-            self.metadata == other.metadata
-=======
     def __eq__(self, other: Any) -> bool:
         if not isinstance(other, UncertaintyPropagationResults):
             return False
@@ -564,5 +518,4 @@
             np.array_equal(self.timeset, other.timeset)
             and self.results == other.results
             and self.metadata == other.metadata
->>>>>>> 4b8ea145
         )