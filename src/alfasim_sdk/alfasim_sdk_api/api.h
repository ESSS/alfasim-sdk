--- conflicted
+++ resolved
@@ -881,10 +881,6 @@
 
 
 /*!
-<<<<<<< HEAD
-    Gets the name of the material for a given control volume and layer.
-    The names will be given as char pointer.
-=======
     Sets a property value in a given control value and layer.
 
     List of `prop_name`:
@@ -926,9 +922,9 @@
 DLL_EXPORT int set_wall_properties(void* ctx, const char* prop_name, double prop_value, int control_volume_id, int layer_id);
 
 /*!
-    Gets the names of the materials presented in each layer of the wall for a given control volume.
-    The names will be given as an array of char pointers.
->>>>>>> a46dd8e2
+    Gets the name of the material for a given control volume and layer.
+    The names will be given as char pointer.
+
 
     Example of usage:
 
