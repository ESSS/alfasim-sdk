--- conflicted
+++ resolved
@@ -394,16 +394,17 @@
         Optional("restart_filepath"): Str(),
         Optional("keep_former_results"): Bool(),
         Optional("emulsion_model_enabled"): Bool(),
-<<<<<<< HEAD
         Optional("emulsion_relative_viscosity_model"): Enum(['model_default', 'taylor1932', 'brinkman1952', 'mooney1951a', 'mooney1951b', 'from_plugin', 'pal_rhodes1989', 'ronningsen1995', 'volumetric_weight', 'woelflin_1942', 'barnea_mizrahi1976', 'table_based']),
         Optional("emulsion_pal_rhodes_phi_rel_100"): Map({"value": Float(), "unit": Str()}),
         Optional("emulsion_woelflin_a"): Map({"value": Float(), "unit": Str()}),
         Optional("emulsion_woelflin_b"): Map({"value": Float(), "unit": Str()}),
         Optional("emulsion_table_based_rel_visc_curve"): Map(
-=======
-        Optional("emulsion_relative_viscosity_model"): Enum(['model_default', 'taylor1932', 'brinkman1952', 'mooney1951a', 'mooney1951b', 'from_plugin']),
+            {
+                "image": Map({"values": Seq(Float()), "unit": Str()}),
+                "domain": Map({"values": Seq(Float()), "unit": Str()}),
+            }
+        ),
         Optional("emulsion_relative_viscosity_tuning_factor"): Map(
->>>>>>> 2a103840
             {
                 "image": Map({"values": Seq(Float()), "unit": Str()}),
                 "domain": Map({"values": Seq(Float()), "unit": Str()}),
