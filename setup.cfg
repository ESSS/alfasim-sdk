[metadata]
name = alfasim_sdk
description = ALFAsim API/SDK
url = https://github.com/esss/alfasim-sdk
author = ESSS
author_email = foss@esss.co
long_description = file: README.rst
long_description_content_type= text/x-rst
classifiers =
    Intended Audience :: Developers
    License :: OSI Approved :: MIT License
    Natural Language :: English
    Programming Language :: Python :: 3.6
    Programming Language :: Python :: 3.7
    Programming Language :: Python :: 3.8
    Programming Language :: Python :: 3.9

[options.entry_points]
console_scripts =
    alfasim-sdk=alfasim_sdk:console_main

[options.packages.find]
where = src

[options.package_data]
* = *.h

[options]
packages= find:
package_dir =
    =src
include_package_data = True

python_requires = >=3.6
zip_safe = no
setup_requires =
    setuptools>=40.0
install_requires =
    python-hookman
    typing_inspect
    strictyaml<1.4
    ruamel.yaml<0.16.13
    boltons
    Click>=7.0
<<<<<<< HEAD
    barril>=1.13,<2.0
    pluggy>=0.13.0
=======
    barril>=1.13,<1.14
    pluggy>=0.13.0
    h5py
>>>>>>> 25c20c3d
<|MERGE_RESOLUTION|>--- conflicted
+++ resolved
@@ -42,11 +42,6 @@
     ruamel.yaml<0.16.13
     boltons
     Click>=7.0
-<<<<<<< HEAD
     barril>=1.13,<2.0
     pluggy>=0.13.0
-=======
-    barril>=1.13,<1.14
-    pluggy>=0.13.0
-    h5py
->>>>>>> 25c20c3d
+    h5py